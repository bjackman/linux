--- conflicted
+++ resolved
@@ -327,11 +327,7 @@
 
 	/* default uniform distribution */
 	if (dist == NULL)
-<<<<<<< HEAD
-		return (rnd % (2 * sigma)) - sigma + mu;
-=======
 		return ((rnd % (2 * sigma)) + mu) - sigma;
->>>>>>> 661e50bc
 
 	t = dist->table[rnd % dist->size];
 	x = (sigma % NETEM_DIST_SCALE) * t;
