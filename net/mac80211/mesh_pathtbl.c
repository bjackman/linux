--- conflicted
+++ resolved
@@ -18,15 +18,6 @@
 #include "ieee80211_i.h"
 #include "mesh.h"
 
-<<<<<<< HEAD
-#ifdef CONFIG_MAC80211_VERBOSE_MPATH_DEBUG
-#define mpath_dbg(fmt, args...)	pr_debug(fmt, ##args)
-#else
-#define mpath_dbg(fmt, args...)	do { (void)(0); } while (0)
-#endif
-
-=======
->>>>>>> 42fb0b02
 /* There will be initially 2^INIT_PATHS_SIZE_ORDER buckets */
 #define INIT_PATHS_SIZE_ORDER	2
 
