// SPDX-License-Identifier: GPL-2.0-only
#include <linux/kernel.h>
#include <linux/skbuff.h>
#include <linux/export.h>
#include <linux/ip.h>
#include <linux/ipv6.h>
#include <linux/if_vlan.h>
#include <linux/filter.h>
#include <net/dsa.h>
#include <net/dst_metadata.h>
#include <net/ip.h>
#include <net/ipv6.h>
#include <net/gre.h>
#include <net/pptp.h>
#include <net/tipc.h>
#include <linux/igmp.h>
#include <linux/icmp.h>
#include <linux/sctp.h>
#include <linux/dccp.h>
#include <linux/if_tunnel.h>
#include <linux/if_pppox.h>
#include <linux/ppp_defs.h>
#include <linux/stddef.h>
#include <linux/if_ether.h>
#include <linux/if_hsr.h>
#include <linux/mpls.h>
#include <linux/tcp.h>
#include <linux/ptp_classify.h>
#include <net/flow_dissector.h>
#include <scsi/fc/fc_fcoe.h>
#include <uapi/linux/batadv_packet.h>
#include <linux/bpf.h>
#if IS_ENABLED(CONFIG_NF_CONNTRACK)
#include <net/netfilter/nf_conntrack_core.h>
#include <net/netfilter/nf_conntrack_labels.h>
#endif
#include <linux/bpf-netns.h>

static void dissector_set_key(struct flow_dissector *flow_dissector,
			      enum flow_dissector_key_id key_id)
{
	flow_dissector->used_keys |= (1 << key_id);
}

void skb_flow_dissector_init(struct flow_dissector *flow_dissector,
			     const struct flow_dissector_key *key,
			     unsigned int key_count)
{
	unsigned int i;

	memset(flow_dissector, 0, sizeof(*flow_dissector));

	for (i = 0; i < key_count; i++, key++) {
		/* User should make sure that every key target offset is within
		 * boundaries of unsigned short.
		 */
		BUG_ON(key->offset > USHRT_MAX);
		BUG_ON(dissector_uses_key(flow_dissector,
					  key->key_id));

		dissector_set_key(flow_dissector, key->key_id);
		flow_dissector->offset[key->key_id] = key->offset;
	}

	/* Ensure that the dissector always includes control and basic key.
	 * That way we are able to avoid handling lack of these in fast path.
	 */
	BUG_ON(!dissector_uses_key(flow_dissector,
				   FLOW_DISSECTOR_KEY_CONTROL));
	BUG_ON(!dissector_uses_key(flow_dissector,
				   FLOW_DISSECTOR_KEY_BASIC));
}
EXPORT_SYMBOL(skb_flow_dissector_init);

#ifdef CONFIG_BPF_SYSCALL
int flow_dissector_bpf_prog_attach_check(struct net *net,
					 struct bpf_prog *prog)
{
	enum netns_bpf_attach_type type = NETNS_BPF_FLOW_DISSECTOR;

	if (net == &init_net) {
		/* BPF flow dissector in the root namespace overrides
		 * any per-net-namespace one. When attaching to root,
		 * make sure we don't have any BPF program attached
		 * to the non-root namespaces.
		 */
		struct net *ns;

		for_each_net(ns) {
			if (ns == &init_net)
				continue;
			if (rcu_access_pointer(ns->bpf.run_array[type]))
				return -EEXIST;
		}
	} else {
		/* Make sure root flow dissector is not attached
		 * when attaching to the non-root namespace.
		 */
		if (rcu_access_pointer(init_net.bpf.run_array[type]))
			return -EEXIST;
	}

	return 0;
}
#endif /* CONFIG_BPF_SYSCALL */

/**
 * __skb_flow_get_ports - extract the upper layer ports and return them
 * @skb: sk_buff to extract the ports from
 * @thoff: transport header offset
 * @ip_proto: protocol for which to get port offset
 * @data: raw buffer pointer to the packet, if NULL use skb->data
 * @hlen: packet header length, if @data is NULL use skb_headlen(skb)
 *
 * The function will try to retrieve the ports at offset thoff + poff where poff
 * is the protocol port offset returned from proto_ports_offset
 */
__be32 __skb_flow_get_ports(const struct sk_buff *skb, int thoff, u8 ip_proto,
			    const void *data, int hlen)
{
	int poff = proto_ports_offset(ip_proto);

	if (!data) {
		data = skb->data;
		hlen = skb_headlen(skb);
	}

	if (poff >= 0) {
		__be32 *ports, _ports;

		ports = __skb_header_pointer(skb, thoff + poff,
					     sizeof(_ports), data, hlen, &_ports);
		if (ports)
			return *ports;
	}

	return 0;
}
EXPORT_SYMBOL(__skb_flow_get_ports);

static bool icmp_has_id(u8 type)
{
	switch (type) {
	case ICMP_ECHO:
	case ICMP_ECHOREPLY:
	case ICMP_TIMESTAMP:
	case ICMP_TIMESTAMPREPLY:
	case ICMPV6_ECHO_REQUEST:
	case ICMPV6_ECHO_REPLY:
		return true;
	}

	return false;
}

/**
 * skb_flow_get_icmp_tci - extract ICMP(6) Type, Code and Identifier fields
 * @skb: sk_buff to extract from
 * @key_icmp: struct flow_dissector_key_icmp to fill
 * @data: raw buffer pointer to the packet
 * @thoff: offset to extract at
 * @hlen: packet header length
 */
void skb_flow_get_icmp_tci(const struct sk_buff *skb,
			   struct flow_dissector_key_icmp *key_icmp,
			   const void *data, int thoff, int hlen)
{
	struct icmphdr *ih, _ih;

	ih = __skb_header_pointer(skb, thoff, sizeof(_ih), data, hlen, &_ih);
	if (!ih)
		return;

	key_icmp->type = ih->type;
	key_icmp->code = ih->code;

	/* As we use 0 to signal that the Id field is not present,
	 * avoid confusion with packets without such field
	 */
	if (icmp_has_id(ih->type))
		key_icmp->id = ih->un.echo.id ? ntohs(ih->un.echo.id) : 1;
	else
		key_icmp->id = 0;
}
EXPORT_SYMBOL(skb_flow_get_icmp_tci);

/* If FLOW_DISSECTOR_KEY_ICMP is set, dissect an ICMP packet
 * using skb_flow_get_icmp_tci().
 */
static void __skb_flow_dissect_icmp(const struct sk_buff *skb,
				    struct flow_dissector *flow_dissector,
				    void *target_container, const void *data,
				    int thoff, int hlen)
{
	struct flow_dissector_key_icmp *key_icmp;

	if (!dissector_uses_key(flow_dissector, FLOW_DISSECTOR_KEY_ICMP))
		return;

	key_icmp = skb_flow_dissector_target(flow_dissector,
					     FLOW_DISSECTOR_KEY_ICMP,
					     target_container);

	skb_flow_get_icmp_tci(skb, key_icmp, data, thoff, hlen);
}

void skb_flow_dissect_meta(const struct sk_buff *skb,
			   struct flow_dissector *flow_dissector,
			   void *target_container)
{
	struct flow_dissector_key_meta *meta;

	if (!dissector_uses_key(flow_dissector, FLOW_DISSECTOR_KEY_META))
		return;

	meta = skb_flow_dissector_target(flow_dissector,
					 FLOW_DISSECTOR_KEY_META,
					 target_container);
	meta->ingress_ifindex = skb->skb_iif;
}
EXPORT_SYMBOL(skb_flow_dissect_meta);

static void
skb_flow_dissect_set_enc_addr_type(enum flow_dissector_key_id type,
				   struct flow_dissector *flow_dissector,
				   void *target_container)
{
	struct flow_dissector_key_control *ctrl;

	if (!dissector_uses_key(flow_dissector, FLOW_DISSECTOR_KEY_ENC_CONTROL))
		return;

	ctrl = skb_flow_dissector_target(flow_dissector,
					 FLOW_DISSECTOR_KEY_ENC_CONTROL,
					 target_container);
	ctrl->addr_type = type;
}

void
skb_flow_dissect_ct(const struct sk_buff *skb,
		    struct flow_dissector *flow_dissector,
		    void *target_container, u16 *ctinfo_map,
		    size_t mapsize, bool post_ct, u16 zone)
{
#if IS_ENABLED(CONFIG_NF_CONNTRACK)
	struct flow_dissector_key_ct *key;
	enum ip_conntrack_info ctinfo;
	struct nf_conn_labels *cl;
	struct nf_conn *ct;

	if (!dissector_uses_key(flow_dissector, FLOW_DISSECTOR_KEY_CT))
		return;

	ct = nf_ct_get(skb, &ctinfo);
	if (!ct && !post_ct)
		return;

	key = skb_flow_dissector_target(flow_dissector,
					FLOW_DISSECTOR_KEY_CT,
					target_container);

	if (!ct) {
		key->ct_state = TCA_FLOWER_KEY_CT_FLAGS_TRACKED |
				TCA_FLOWER_KEY_CT_FLAGS_INVALID;
		key->ct_zone = zone;
		return;
	}

	if (ctinfo < mapsize)
		key->ct_state = ctinfo_map[ctinfo];
#if IS_ENABLED(CONFIG_NF_CONNTRACK_ZONES)
	key->ct_zone = ct->zone.id;
#endif
#if IS_ENABLED(CONFIG_NF_CONNTRACK_MARK)
	key->ct_mark = ct->mark;
#endif

	cl = nf_ct_labels_find(ct);
	if (cl)
		memcpy(key->ct_labels, cl->bits, sizeof(key->ct_labels));
#endif /* CONFIG_NF_CONNTRACK */
}
EXPORT_SYMBOL(skb_flow_dissect_ct);

void
skb_flow_dissect_tunnel_info(const struct sk_buff *skb,
			     struct flow_dissector *flow_dissector,
			     void *target_container)
{
	struct ip_tunnel_info *info;
	struct ip_tunnel_key *key;

	/* A quick check to see if there might be something to do. */
	if (!dissector_uses_key(flow_dissector,
				FLOW_DISSECTOR_KEY_ENC_KEYID) &&
	    !dissector_uses_key(flow_dissector,
				FLOW_DISSECTOR_KEY_ENC_IPV4_ADDRS) &&
	    !dissector_uses_key(flow_dissector,
				FLOW_DISSECTOR_KEY_ENC_IPV6_ADDRS) &&
	    !dissector_uses_key(flow_dissector,
				FLOW_DISSECTOR_KEY_ENC_CONTROL) &&
	    !dissector_uses_key(flow_dissector,
				FLOW_DISSECTOR_KEY_ENC_PORTS) &&
	    !dissector_uses_key(flow_dissector,
				FLOW_DISSECTOR_KEY_ENC_IP) &&
	    !dissector_uses_key(flow_dissector,
				FLOW_DISSECTOR_KEY_ENC_OPTS))
		return;

	info = skb_tunnel_info(skb);
	if (!info)
		return;

	key = &info->key;

	switch (ip_tunnel_info_af(info)) {
	case AF_INET:
		skb_flow_dissect_set_enc_addr_type(FLOW_DISSECTOR_KEY_IPV4_ADDRS,
						   flow_dissector,
						   target_container);
		if (dissector_uses_key(flow_dissector,
				       FLOW_DISSECTOR_KEY_ENC_IPV4_ADDRS)) {
			struct flow_dissector_key_ipv4_addrs *ipv4;

			ipv4 = skb_flow_dissector_target(flow_dissector,
							 FLOW_DISSECTOR_KEY_ENC_IPV4_ADDRS,
							 target_container);
			ipv4->src = key->u.ipv4.src;
			ipv4->dst = key->u.ipv4.dst;
		}
		break;
	case AF_INET6:
		skb_flow_dissect_set_enc_addr_type(FLOW_DISSECTOR_KEY_IPV6_ADDRS,
						   flow_dissector,
						   target_container);
		if (dissector_uses_key(flow_dissector,
				       FLOW_DISSECTOR_KEY_ENC_IPV6_ADDRS)) {
			struct flow_dissector_key_ipv6_addrs *ipv6;

			ipv6 = skb_flow_dissector_target(flow_dissector,
							 FLOW_DISSECTOR_KEY_ENC_IPV6_ADDRS,
							 target_container);
			ipv6->src = key->u.ipv6.src;
			ipv6->dst = key->u.ipv6.dst;
		}
		break;
	}

	if (dissector_uses_key(flow_dissector, FLOW_DISSECTOR_KEY_ENC_KEYID)) {
		struct flow_dissector_key_keyid *keyid;

		keyid = skb_flow_dissector_target(flow_dissector,
						  FLOW_DISSECTOR_KEY_ENC_KEYID,
						  target_container);
		keyid->keyid = tunnel_id_to_key32(key->tun_id);
	}

	if (dissector_uses_key(flow_dissector, FLOW_DISSECTOR_KEY_ENC_PORTS)) {
		struct flow_dissector_key_ports *tp;

		tp = skb_flow_dissector_target(flow_dissector,
					       FLOW_DISSECTOR_KEY_ENC_PORTS,
					       target_container);
		tp->src = key->tp_src;
		tp->dst = key->tp_dst;
	}

	if (dissector_uses_key(flow_dissector, FLOW_DISSECTOR_KEY_ENC_IP)) {
		struct flow_dissector_key_ip *ip;

		ip = skb_flow_dissector_target(flow_dissector,
					       FLOW_DISSECTOR_KEY_ENC_IP,
					       target_container);
		ip->tos = key->tos;
		ip->ttl = key->ttl;
	}

	if (dissector_uses_key(flow_dissector, FLOW_DISSECTOR_KEY_ENC_OPTS)) {
		struct flow_dissector_key_enc_opts *enc_opt;

		enc_opt = skb_flow_dissector_target(flow_dissector,
						    FLOW_DISSECTOR_KEY_ENC_OPTS,
						    target_container);

		if (info->options_len) {
			enc_opt->len = info->options_len;
			ip_tunnel_info_opts_get(enc_opt->data, info);
			enc_opt->dst_opt_type = info->key.tun_flags &
						TUNNEL_OPTIONS_PRESENT;
		}
	}
}
EXPORT_SYMBOL(skb_flow_dissect_tunnel_info);

void skb_flow_dissect_hash(const struct sk_buff *skb,
			   struct flow_dissector *flow_dissector,
			   void *target_container)
{
	struct flow_dissector_key_hash *key;

	if (!dissector_uses_key(flow_dissector, FLOW_DISSECTOR_KEY_HASH))
		return;

	key = skb_flow_dissector_target(flow_dissector,
					FLOW_DISSECTOR_KEY_HASH,
					target_container);

	key->hash = skb_get_hash_raw(skb);
}
EXPORT_SYMBOL(skb_flow_dissect_hash);

static enum flow_dissect_ret
__skb_flow_dissect_mpls(const struct sk_buff *skb,
			struct flow_dissector *flow_dissector,
			void *target_container, const void *data, int nhoff,
			int hlen, int lse_index, bool *entropy_label)
{
	struct mpls_label *hdr, _hdr;
	u32 entry, label, bos;

	if (!dissector_uses_key(flow_dissector,
				FLOW_DISSECTOR_KEY_MPLS_ENTROPY) &&
	    !dissector_uses_key(flow_dissector, FLOW_DISSECTOR_KEY_MPLS))
		return FLOW_DISSECT_RET_OUT_GOOD;

	if (lse_index >= FLOW_DIS_MPLS_MAX)
		return FLOW_DISSECT_RET_OUT_GOOD;

	hdr = __skb_header_pointer(skb, nhoff, sizeof(_hdr), data,
				   hlen, &_hdr);
	if (!hdr)
		return FLOW_DISSECT_RET_OUT_BAD;

	entry = ntohl(hdr->entry);
	label = (entry & MPLS_LS_LABEL_MASK) >> MPLS_LS_LABEL_SHIFT;
	bos = (entry & MPLS_LS_S_MASK) >> MPLS_LS_S_SHIFT;

	if (dissector_uses_key(flow_dissector, FLOW_DISSECTOR_KEY_MPLS)) {
		struct flow_dissector_key_mpls *key_mpls;
		struct flow_dissector_mpls_lse *lse;

		key_mpls = skb_flow_dissector_target(flow_dissector,
						     FLOW_DISSECTOR_KEY_MPLS,
						     target_container);
		lse = &key_mpls->ls[lse_index];

		lse->mpls_ttl = (entry & MPLS_LS_TTL_MASK) >> MPLS_LS_TTL_SHIFT;
		lse->mpls_bos = bos;
		lse->mpls_tc = (entry & MPLS_LS_TC_MASK) >> MPLS_LS_TC_SHIFT;
		lse->mpls_label = label;
		dissector_set_mpls_lse(key_mpls, lse_index);
	}

	if (*entropy_label &&
	    dissector_uses_key(flow_dissector,
			       FLOW_DISSECTOR_KEY_MPLS_ENTROPY)) {
		struct flow_dissector_key_keyid *key_keyid;

		key_keyid = skb_flow_dissector_target(flow_dissector,
						      FLOW_DISSECTOR_KEY_MPLS_ENTROPY,
						      target_container);
		key_keyid->keyid = cpu_to_be32(label);
	}

	*entropy_label = label == MPLS_LABEL_ENTROPY;

	return bos ? FLOW_DISSECT_RET_OUT_GOOD : FLOW_DISSECT_RET_PROTO_AGAIN;
}

static enum flow_dissect_ret
__skb_flow_dissect_arp(const struct sk_buff *skb,
		       struct flow_dissector *flow_dissector,
		       void *target_container, const void *data,
		       int nhoff, int hlen)
{
	struct flow_dissector_key_arp *key_arp;
	struct {
		unsigned char ar_sha[ETH_ALEN];
		unsigned char ar_sip[4];
		unsigned char ar_tha[ETH_ALEN];
		unsigned char ar_tip[4];
	} *arp_eth, _arp_eth;
	const struct arphdr *arp;
	struct arphdr _arp;

	if (!dissector_uses_key(flow_dissector, FLOW_DISSECTOR_KEY_ARP))
		return FLOW_DISSECT_RET_OUT_GOOD;

	arp = __skb_header_pointer(skb, nhoff, sizeof(_arp), data,
				   hlen, &_arp);
	if (!arp)
		return FLOW_DISSECT_RET_OUT_BAD;

	if (arp->ar_hrd != htons(ARPHRD_ETHER) ||
	    arp->ar_pro != htons(ETH_P_IP) ||
	    arp->ar_hln != ETH_ALEN ||
	    arp->ar_pln != 4 ||
	    (arp->ar_op != htons(ARPOP_REPLY) &&
	     arp->ar_op != htons(ARPOP_REQUEST)))
		return FLOW_DISSECT_RET_OUT_BAD;

	arp_eth = __skb_header_pointer(skb, nhoff + sizeof(_arp),
				       sizeof(_arp_eth), data,
				       hlen, &_arp_eth);
	if (!arp_eth)
		return FLOW_DISSECT_RET_OUT_BAD;

	key_arp = skb_flow_dissector_target(flow_dissector,
					    FLOW_DISSECTOR_KEY_ARP,
					    target_container);

	memcpy(&key_arp->sip, arp_eth->ar_sip, sizeof(key_arp->sip));
	memcpy(&key_arp->tip, arp_eth->ar_tip, sizeof(key_arp->tip));

	/* Only store the lower byte of the opcode;
	 * this covers ARPOP_REPLY and ARPOP_REQUEST.
	 */
	key_arp->op = ntohs(arp->ar_op) & 0xff;

	ether_addr_copy(key_arp->sha, arp_eth->ar_sha);
	ether_addr_copy(key_arp->tha, arp_eth->ar_tha);

	return FLOW_DISSECT_RET_OUT_GOOD;
}

static enum flow_dissect_ret
__skb_flow_dissect_gre(const struct sk_buff *skb,
		       struct flow_dissector_key_control *key_control,
		       struct flow_dissector *flow_dissector,
		       void *target_container, const void *data,
		       __be16 *p_proto, int *p_nhoff, int *p_hlen,
		       unsigned int flags)
{
	struct flow_dissector_key_keyid *key_keyid;
	struct gre_base_hdr *hdr, _hdr;
	int offset = 0;
	u16 gre_ver;

	hdr = __skb_header_pointer(skb, *p_nhoff, sizeof(_hdr),
				   data, *p_hlen, &_hdr);
	if (!hdr)
		return FLOW_DISSECT_RET_OUT_BAD;

	/* Only look inside GRE without routing */
	if (hdr->flags & GRE_ROUTING)
		return FLOW_DISSECT_RET_OUT_GOOD;

	/* Only look inside GRE for version 0 and 1 */
	gre_ver = ntohs(hdr->flags & GRE_VERSION);
	if (gre_ver > 1)
		return FLOW_DISSECT_RET_OUT_GOOD;

	*p_proto = hdr->protocol;
	if (gre_ver) {
		/* Version1 must be PPTP, and check the flags */
		if (!(*p_proto == GRE_PROTO_PPP && (hdr->flags & GRE_KEY)))
			return FLOW_DISSECT_RET_OUT_GOOD;
	}

	offset += sizeof(struct gre_base_hdr);

	if (hdr->flags & GRE_CSUM)
		offset += sizeof_field(struct gre_full_hdr, csum) +
			  sizeof_field(struct gre_full_hdr, reserved1);

	if (hdr->flags & GRE_KEY) {
		const __be32 *keyid;
		__be32 _keyid;

		keyid = __skb_header_pointer(skb, *p_nhoff + offset,
					     sizeof(_keyid),
					     data, *p_hlen, &_keyid);
		if (!keyid)
			return FLOW_DISSECT_RET_OUT_BAD;

		if (dissector_uses_key(flow_dissector,
				       FLOW_DISSECTOR_KEY_GRE_KEYID)) {
			key_keyid = skb_flow_dissector_target(flow_dissector,
							      FLOW_DISSECTOR_KEY_GRE_KEYID,
							      target_container);
			if (gre_ver == 0)
				key_keyid->keyid = *keyid;
			else
				key_keyid->keyid = *keyid & GRE_PPTP_KEY_MASK;
		}
		offset += sizeof_field(struct gre_full_hdr, key);
	}

	if (hdr->flags & GRE_SEQ)
		offset += sizeof_field(struct pptp_gre_header, seq);

	if (gre_ver == 0) {
		if (*p_proto == htons(ETH_P_TEB)) {
			const struct ethhdr *eth;
			struct ethhdr _eth;

			eth = __skb_header_pointer(skb, *p_nhoff + offset,
						   sizeof(_eth),
						   data, *p_hlen, &_eth);
			if (!eth)
				return FLOW_DISSECT_RET_OUT_BAD;
			*p_proto = eth->h_proto;
			offset += sizeof(*eth);

			/* Cap headers that we access via pointers at the
			 * end of the Ethernet header as our maximum alignment
			 * at that point is only 2 bytes.
			 */
			if (NET_IP_ALIGN)
				*p_hlen = *p_nhoff + offset;
		}
	} else { /* version 1, must be PPTP */
		u8 _ppp_hdr[PPP_HDRLEN];
		u8 *ppp_hdr;

		if (hdr->flags & GRE_ACK)
			offset += sizeof_field(struct pptp_gre_header, ack);

		ppp_hdr = __skb_header_pointer(skb, *p_nhoff + offset,
					       sizeof(_ppp_hdr),
					       data, *p_hlen, _ppp_hdr);
		if (!ppp_hdr)
			return FLOW_DISSECT_RET_OUT_BAD;

		switch (PPP_PROTOCOL(ppp_hdr)) {
		case PPP_IP:
			*p_proto = htons(ETH_P_IP);
			break;
		case PPP_IPV6:
			*p_proto = htons(ETH_P_IPV6);
			break;
		default:
			/* Could probably catch some more like MPLS */
			break;
		}

		offset += PPP_HDRLEN;
	}

	*p_nhoff += offset;
	key_control->flags |= FLOW_DIS_ENCAPSULATION;
	if (flags & FLOW_DISSECTOR_F_STOP_AT_ENCAP)
		return FLOW_DISSECT_RET_OUT_GOOD;

	return FLOW_DISSECT_RET_PROTO_AGAIN;
}

/**
 * __skb_flow_dissect_batadv() - dissect batman-adv header
 * @skb: sk_buff to with the batman-adv header
 * @key_control: flow dissectors control key
 * @data: raw buffer pointer to the packet, if NULL use skb->data
 * @p_proto: pointer used to update the protocol to process next
 * @p_nhoff: pointer used to update inner network header offset
 * @hlen: packet header length
 * @flags: any combination of FLOW_DISSECTOR_F_*
 *
 * ETH_P_BATMAN packets are tried to be dissected. Only
 * &struct batadv_unicast packets are actually processed because they contain an
 * inner ethernet header and are usually followed by actual network header. This
 * allows the flow dissector to continue processing the packet.
 *
 * Return: FLOW_DISSECT_RET_PROTO_AGAIN when &struct batadv_unicast was found,
 *  FLOW_DISSECT_RET_OUT_GOOD when dissector should stop after encapsulation,
 *  otherwise FLOW_DISSECT_RET_OUT_BAD
 */
static enum flow_dissect_ret
__skb_flow_dissect_batadv(const struct sk_buff *skb,
			  struct flow_dissector_key_control *key_control,
			  const void *data, __be16 *p_proto, int *p_nhoff,
			  int hlen, unsigned int flags)
{
	struct {
		struct batadv_unicast_packet batadv_unicast;
		struct ethhdr eth;
	} *hdr, _hdr;

	hdr = __skb_header_pointer(skb, *p_nhoff, sizeof(_hdr), data, hlen,
				   &_hdr);
	if (!hdr)
		return FLOW_DISSECT_RET_OUT_BAD;

	if (hdr->batadv_unicast.version != BATADV_COMPAT_VERSION)
		return FLOW_DISSECT_RET_OUT_BAD;

	if (hdr->batadv_unicast.packet_type != BATADV_UNICAST)
		return FLOW_DISSECT_RET_OUT_BAD;

	*p_proto = hdr->eth.h_proto;
	*p_nhoff += sizeof(*hdr);

	key_control->flags |= FLOW_DIS_ENCAPSULATION;
	if (flags & FLOW_DISSECTOR_F_STOP_AT_ENCAP)
		return FLOW_DISSECT_RET_OUT_GOOD;

	return FLOW_DISSECT_RET_PROTO_AGAIN;
}

static void
__skb_flow_dissect_tcp(const struct sk_buff *skb,
		       struct flow_dissector *flow_dissector,
		       void *target_container, const void *data,
		       int thoff, int hlen)
{
	struct flow_dissector_key_tcp *key_tcp;
	struct tcphdr *th, _th;

	if (!dissector_uses_key(flow_dissector, FLOW_DISSECTOR_KEY_TCP))
		return;

	th = __skb_header_pointer(skb, thoff, sizeof(_th), data, hlen, &_th);
	if (!th)
		return;

	if (unlikely(__tcp_hdrlen(th) < sizeof(_th)))
		return;

	key_tcp = skb_flow_dissector_target(flow_dissector,
					    FLOW_DISSECTOR_KEY_TCP,
					    target_container);
	key_tcp->flags = (*(__be16 *) &tcp_flag_word(th) & htons(0x0FFF));
}

static void
__skb_flow_dissect_ports(const struct sk_buff *skb,
			 struct flow_dissector *flow_dissector,
			 void *target_container, const void *data,
			 int nhoff, u8 ip_proto, int hlen)
{
	enum flow_dissector_key_id dissector_ports = FLOW_DISSECTOR_KEY_MAX;
	struct flow_dissector_key_ports *key_ports;

	if (dissector_uses_key(flow_dissector, FLOW_DISSECTOR_KEY_PORTS))
		dissector_ports = FLOW_DISSECTOR_KEY_PORTS;
	else if (dissector_uses_key(flow_dissector,
				    FLOW_DISSECTOR_KEY_PORTS_RANGE))
		dissector_ports = FLOW_DISSECTOR_KEY_PORTS_RANGE;

	if (dissector_ports == FLOW_DISSECTOR_KEY_MAX)
		return;

	key_ports = skb_flow_dissector_target(flow_dissector,
					      dissector_ports,
					      target_container);
	key_ports->ports = __skb_flow_get_ports(skb, nhoff, ip_proto,
						data, hlen);
}

static void
__skb_flow_dissect_ipv4(const struct sk_buff *skb,
			struct flow_dissector *flow_dissector,
			void *target_container, const void *data,
			const struct iphdr *iph)
{
	struct flow_dissector_key_ip *key_ip;

	if (!dissector_uses_key(flow_dissector, FLOW_DISSECTOR_KEY_IP))
		return;

	key_ip = skb_flow_dissector_target(flow_dissector,
					   FLOW_DISSECTOR_KEY_IP,
					   target_container);
	key_ip->tos = iph->tos;
	key_ip->ttl = iph->ttl;
}

static void
__skb_flow_dissect_ipv6(const struct sk_buff *skb,
			struct flow_dissector *flow_dissector,
			void *target_container, const void *data,
			const struct ipv6hdr *iph)
{
	struct flow_dissector_key_ip *key_ip;

	if (!dissector_uses_key(flow_dissector, FLOW_DISSECTOR_KEY_IP))
		return;

	key_ip = skb_flow_dissector_target(flow_dissector,
					   FLOW_DISSECTOR_KEY_IP,
					   target_container);
	key_ip->tos = ipv6_get_dsfield(iph);
	key_ip->ttl = iph->hop_limit;
}

/* Maximum number of protocol headers that can be parsed in
 * __skb_flow_dissect
 */
#define MAX_FLOW_DISSECT_HDRS	15

static bool skb_flow_dissect_allowed(int *num_hdrs)
{
	++*num_hdrs;

	return (*num_hdrs <= MAX_FLOW_DISSECT_HDRS);
}

static void __skb_flow_bpf_to_target(const struct bpf_flow_keys *flow_keys,
				     struct flow_dissector *flow_dissector,
				     void *target_container)
{
	struct flow_dissector_key_ports *key_ports = NULL;
	struct flow_dissector_key_control *key_control;
	struct flow_dissector_key_basic *key_basic;
	struct flow_dissector_key_addrs *key_addrs;
	struct flow_dissector_key_tags *key_tags;

	key_control = skb_flow_dissector_target(flow_dissector,
						FLOW_DISSECTOR_KEY_CONTROL,
						target_container);
	key_control->thoff = flow_keys->thoff;
	if (flow_keys->is_frag)
		key_control->flags |= FLOW_DIS_IS_FRAGMENT;
	if (flow_keys->is_first_frag)
		key_control->flags |= FLOW_DIS_FIRST_FRAG;
	if (flow_keys->is_encap)
		key_control->flags |= FLOW_DIS_ENCAPSULATION;

	key_basic = skb_flow_dissector_target(flow_dissector,
					      FLOW_DISSECTOR_KEY_BASIC,
					      target_container);
	key_basic->n_proto = flow_keys->n_proto;
	key_basic->ip_proto = flow_keys->ip_proto;

	if (flow_keys->addr_proto == ETH_P_IP &&
	    dissector_uses_key(flow_dissector, FLOW_DISSECTOR_KEY_IPV4_ADDRS)) {
		key_addrs = skb_flow_dissector_target(flow_dissector,
						      FLOW_DISSECTOR_KEY_IPV4_ADDRS,
						      target_container);
		key_addrs->v4addrs.src = flow_keys->ipv4_src;
		key_addrs->v4addrs.dst = flow_keys->ipv4_dst;
		key_control->addr_type = FLOW_DISSECTOR_KEY_IPV4_ADDRS;
	} else if (flow_keys->addr_proto == ETH_P_IPV6 &&
		   dissector_uses_key(flow_dissector,
				      FLOW_DISSECTOR_KEY_IPV6_ADDRS)) {
		key_addrs = skb_flow_dissector_target(flow_dissector,
						      FLOW_DISSECTOR_KEY_IPV6_ADDRS,
						      target_container);
		memcpy(&key_addrs->v6addrs.src, &flow_keys->ipv6_src,
		       sizeof(key_addrs->v6addrs.src));
		memcpy(&key_addrs->v6addrs.dst, &flow_keys->ipv6_dst,
		       sizeof(key_addrs->v6addrs.dst));
		key_control->addr_type = FLOW_DISSECTOR_KEY_IPV6_ADDRS;
	}

	if (dissector_uses_key(flow_dissector, FLOW_DISSECTOR_KEY_PORTS))
		key_ports = skb_flow_dissector_target(flow_dissector,
						      FLOW_DISSECTOR_KEY_PORTS,
						      target_container);
	else if (dissector_uses_key(flow_dissector,
				    FLOW_DISSECTOR_KEY_PORTS_RANGE))
		key_ports = skb_flow_dissector_target(flow_dissector,
						      FLOW_DISSECTOR_KEY_PORTS_RANGE,
						      target_container);

	if (key_ports) {
		key_ports->src = flow_keys->sport;
		key_ports->dst = flow_keys->dport;
	}

	if (dissector_uses_key(flow_dissector,
			       FLOW_DISSECTOR_KEY_FLOW_LABEL)) {
		key_tags = skb_flow_dissector_target(flow_dissector,
						     FLOW_DISSECTOR_KEY_FLOW_LABEL,
						     target_container);
		key_tags->flow_label = ntohl(flow_keys->flow_label);
	}
}

bool bpf_flow_dissect(struct bpf_prog *prog, struct bpf_flow_dissector *ctx,
		      __be16 proto, int nhoff, int hlen, unsigned int flags)
{
	struct bpf_flow_keys *flow_keys = ctx->flow_keys;
	u32 result;

	/* Pass parameters to the BPF program */
	memset(flow_keys, 0, sizeof(*flow_keys));
	flow_keys->n_proto = proto;
	flow_keys->nhoff = nhoff;
	flow_keys->thoff = flow_keys->nhoff;

	BUILD_BUG_ON((int)BPF_FLOW_DISSECTOR_F_PARSE_1ST_FRAG !=
		     (int)FLOW_DISSECTOR_F_PARSE_1ST_FRAG);
	BUILD_BUG_ON((int)BPF_FLOW_DISSECTOR_F_STOP_AT_FLOW_LABEL !=
		     (int)FLOW_DISSECTOR_F_STOP_AT_FLOW_LABEL);
	BUILD_BUG_ON((int)BPF_FLOW_DISSECTOR_F_STOP_AT_ENCAP !=
		     (int)FLOW_DISSECTOR_F_STOP_AT_ENCAP);
	flow_keys->flags = flags;

	result = bpf_prog_run_pin_on_cpu(prog, ctx);

	flow_keys->nhoff = clamp_t(u16, flow_keys->nhoff, nhoff, hlen);
	flow_keys->thoff = clamp_t(u16, flow_keys->thoff,
				   flow_keys->nhoff, hlen);

	return result == BPF_OK;
}

/**
 * __skb_flow_dissect - extract the flow_keys struct and return it
 * @net: associated network namespace, derived from @skb if NULL
 * @skb: sk_buff to extract the flow from, can be NULL if the rest are specified
 * @flow_dissector: list of keys to dissect
 * @target_container: target structure to put dissected values into
 * @data: raw buffer pointer to the packet, if NULL use skb->data
 * @proto: protocol for which to get the flow, if @data is NULL use skb->protocol
 * @nhoff: network header offset, if @data is NULL use skb_network_offset(skb)
 * @hlen: packet header length, if @data is NULL use skb_headlen(skb)
 * @flags: flags that control the dissection process, e.g.
 *         FLOW_DISSECTOR_F_STOP_AT_ENCAP.
 *
 * The function will try to retrieve individual keys into target specified
 * by flow_dissector from either the skbuff or a raw buffer specified by the
 * rest parameters.
 *
 * Caller must take care of zeroing target container memory.
 */
bool __skb_flow_dissect(const struct net *net,
			const struct sk_buff *skb,
			struct flow_dissector *flow_dissector,
			void *target_container, const void *data,
			__be16 proto, int nhoff, int hlen, unsigned int flags)
{
	struct flow_dissector_key_control *key_control;
	struct flow_dissector_key_basic *key_basic;
	struct flow_dissector_key_addrs *key_addrs;
	struct flow_dissector_key_tags *key_tags;
	struct flow_dissector_key_vlan *key_vlan;
	enum flow_dissect_ret fdret;
	enum flow_dissector_key_id dissector_vlan = FLOW_DISSECTOR_KEY_MAX;
	bool mpls_el = false;
	int mpls_lse = 0;
	int num_hdrs = 0;
	u8 ip_proto = 0;
	bool ret;

	if (!data) {
		data = skb->data;
		proto = skb_vlan_tag_present(skb) ?
			 skb->vlan_proto : skb->protocol;
		nhoff = skb_network_offset(skb);
		hlen = skb_headlen(skb);
#if IS_ENABLED(CONFIG_NET_DSA)
		if (unlikely(skb->dev && netdev_uses_dsa(skb->dev) &&
			     proto == htons(ETH_P_XDSA))) {
			const struct dsa_device_ops *ops;
			int offset = 0;

			ops = skb->dev->dsa_ptr->tag_ops;
			/* Only DSA header taggers break flow dissection */
			if (ops->needed_headroom) {
				if (ops->flow_dissect)
					ops->flow_dissect(skb, &proto, &offset);
				else
					dsa_tag_generic_flow_dissect(skb,
								     &proto,
								     &offset);
				hlen -= offset;
				nhoff += offset;
			}
		}
#endif
	}

	/* It is ensured by skb_flow_dissector_init() that control key will
	 * be always present.
	 */
	key_control = skb_flow_dissector_target(flow_dissector,
						FLOW_DISSECTOR_KEY_CONTROL,
						target_container);

	/* It is ensured by skb_flow_dissector_init() that basic key will
	 * be always present.
	 */
	key_basic = skb_flow_dissector_target(flow_dissector,
					      FLOW_DISSECTOR_KEY_BASIC,
					      target_container);

	if (skb) {
		if (!net) {
			if (skb->dev)
				net = dev_net(skb->dev);
			else if (skb->sk)
				net = sock_net(skb->sk);
		}
	}

	WARN_ON_ONCE(!net);
	if (net) {
		enum netns_bpf_attach_type type = NETNS_BPF_FLOW_DISSECTOR;
		struct bpf_prog_array *run_array;

		rcu_read_lock();
		run_array = rcu_dereference(init_net.bpf.run_array[type]);
		if (!run_array)
			run_array = rcu_dereference(net->bpf.run_array[type]);

		if (run_array) {
			struct bpf_flow_keys flow_keys;
			struct bpf_flow_dissector ctx = {
				.flow_keys = &flow_keys,
				.data = data,
				.data_end = data + hlen,
			};
			__be16 n_proto = proto;
			struct bpf_prog *prog;

			if (skb) {
				ctx.skb = skb;
				/* we can't use 'proto' in the skb case
				 * because it might be set to skb->vlan_proto
				 * which has been pulled from the data
				 */
				n_proto = skb->protocol;
			}

			prog = READ_ONCE(run_array->items[0].prog);
			ret = bpf_flow_dissect(prog, &ctx, n_proto, nhoff,
					       hlen, flags);
			__skb_flow_bpf_to_target(&flow_keys, flow_dissector,
						 target_container);
			rcu_read_unlock();
			return ret;
		}
		rcu_read_unlock();
	}

	if (dissector_uses_key(flow_dissector,
			       FLOW_DISSECTOR_KEY_ETH_ADDRS)) {
		struct ethhdr *eth = eth_hdr(skb);
		struct flow_dissector_key_eth_addrs *key_eth_addrs;

		key_eth_addrs = skb_flow_dissector_target(flow_dissector,
							  FLOW_DISSECTOR_KEY_ETH_ADDRS,
							  target_container);
		memcpy(key_eth_addrs, eth, sizeof(*key_eth_addrs));
<<<<<<< HEAD
=======
	}

	if (dissector_uses_key(flow_dissector,
			       FLOW_DISSECTOR_KEY_NUM_OF_VLANS)) {
		struct flow_dissector_key_num_of_vlans *key_num_of_vlans;

		key_num_of_vlans = skb_flow_dissector_target(flow_dissector,
							     FLOW_DISSECTOR_KEY_NUM_OF_VLANS,
							     target_container);
		key_num_of_vlans->num_of_vlans = 0;
>>>>>>> 88084a3d
	}

proto_again:
	fdret = FLOW_DISSECT_RET_CONTINUE;

	switch (proto) {
	case htons(ETH_P_IP): {
		const struct iphdr *iph;
		struct iphdr _iph;

		iph = __skb_header_pointer(skb, nhoff, sizeof(_iph), data, hlen, &_iph);
		if (!iph || iph->ihl < 5) {
			fdret = FLOW_DISSECT_RET_OUT_BAD;
			break;
		}

		nhoff += iph->ihl * 4;

		ip_proto = iph->protocol;

		if (dissector_uses_key(flow_dissector,
				       FLOW_DISSECTOR_KEY_IPV4_ADDRS)) {
			key_addrs = skb_flow_dissector_target(flow_dissector,
							      FLOW_DISSECTOR_KEY_IPV4_ADDRS,
							      target_container);

			memcpy(&key_addrs->v4addrs.src, &iph->saddr,
			       sizeof(key_addrs->v4addrs.src));
			memcpy(&key_addrs->v4addrs.dst, &iph->daddr,
			       sizeof(key_addrs->v4addrs.dst));
			key_control->addr_type = FLOW_DISSECTOR_KEY_IPV4_ADDRS;
		}

		__skb_flow_dissect_ipv4(skb, flow_dissector,
					target_container, data, iph);

		if (ip_is_fragment(iph)) {
			key_control->flags |= FLOW_DIS_IS_FRAGMENT;

			if (iph->frag_off & htons(IP_OFFSET)) {
				fdret = FLOW_DISSECT_RET_OUT_GOOD;
				break;
			} else {
				key_control->flags |= FLOW_DIS_FIRST_FRAG;
				if (!(flags &
				      FLOW_DISSECTOR_F_PARSE_1ST_FRAG)) {
					fdret = FLOW_DISSECT_RET_OUT_GOOD;
					break;
				}
			}
		}

		break;
	}
	case htons(ETH_P_IPV6): {
		const struct ipv6hdr *iph;
		struct ipv6hdr _iph;

		iph = __skb_header_pointer(skb, nhoff, sizeof(_iph), data, hlen, &_iph);
		if (!iph) {
			fdret = FLOW_DISSECT_RET_OUT_BAD;
			break;
		}

		ip_proto = iph->nexthdr;
		nhoff += sizeof(struct ipv6hdr);

		if (dissector_uses_key(flow_dissector,
				       FLOW_DISSECTOR_KEY_IPV6_ADDRS)) {
			key_addrs = skb_flow_dissector_target(flow_dissector,
							      FLOW_DISSECTOR_KEY_IPV6_ADDRS,
							      target_container);

			memcpy(&key_addrs->v6addrs.src, &iph->saddr,
			       sizeof(key_addrs->v6addrs.src));
			memcpy(&key_addrs->v6addrs.dst, &iph->daddr,
			       sizeof(key_addrs->v6addrs.dst));
			key_control->addr_type = FLOW_DISSECTOR_KEY_IPV6_ADDRS;
		}

		if ((dissector_uses_key(flow_dissector,
					FLOW_DISSECTOR_KEY_FLOW_LABEL) ||
		     (flags & FLOW_DISSECTOR_F_STOP_AT_FLOW_LABEL)) &&
		    ip6_flowlabel(iph)) {
			__be32 flow_label = ip6_flowlabel(iph);

			if (dissector_uses_key(flow_dissector,
					       FLOW_DISSECTOR_KEY_FLOW_LABEL)) {
				key_tags = skb_flow_dissector_target(flow_dissector,
								     FLOW_DISSECTOR_KEY_FLOW_LABEL,
								     target_container);
				key_tags->flow_label = ntohl(flow_label);
			}
			if (flags & FLOW_DISSECTOR_F_STOP_AT_FLOW_LABEL) {
				fdret = FLOW_DISSECT_RET_OUT_GOOD;
				break;
			}
		}

		__skb_flow_dissect_ipv6(skb, flow_dissector,
					target_container, data, iph);

		break;
	}
	case htons(ETH_P_8021AD):
	case htons(ETH_P_8021Q): {
		const struct vlan_hdr *vlan = NULL;
		struct vlan_hdr _vlan;
		__be16 saved_vlan_tpid = proto;

		if (dissector_vlan == FLOW_DISSECTOR_KEY_MAX &&
		    skb && skb_vlan_tag_present(skb)) {
			proto = skb->protocol;
		} else {
			vlan = __skb_header_pointer(skb, nhoff, sizeof(_vlan),
						    data, hlen, &_vlan);
			if (!vlan) {
				fdret = FLOW_DISSECT_RET_OUT_BAD;
				break;
			}

			proto = vlan->h_vlan_encapsulated_proto;
			nhoff += sizeof(*vlan);
		}

		if (dissector_uses_key(flow_dissector,
				       FLOW_DISSECTOR_KEY_NUM_OF_VLANS)) {
			struct flow_dissector_key_num_of_vlans *key_nvs;

			key_nvs = skb_flow_dissector_target(flow_dissector,
							    FLOW_DISSECTOR_KEY_NUM_OF_VLANS,
							    target_container);
			key_nvs->num_of_vlans++;
		}

		if (dissector_vlan == FLOW_DISSECTOR_KEY_MAX) {
			dissector_vlan = FLOW_DISSECTOR_KEY_VLAN;
		} else if (dissector_vlan == FLOW_DISSECTOR_KEY_VLAN) {
			dissector_vlan = FLOW_DISSECTOR_KEY_CVLAN;
		} else {
			fdret = FLOW_DISSECT_RET_PROTO_AGAIN;
			break;
		}

		if (dissector_uses_key(flow_dissector, dissector_vlan)) {
			key_vlan = skb_flow_dissector_target(flow_dissector,
							     dissector_vlan,
							     target_container);

			if (!vlan) {
				key_vlan->vlan_id = skb_vlan_tag_get_id(skb);
				key_vlan->vlan_priority = skb_vlan_tag_get_prio(skb);
			} else {
				key_vlan->vlan_id = ntohs(vlan->h_vlan_TCI) &
					VLAN_VID_MASK;
				key_vlan->vlan_priority =
					(ntohs(vlan->h_vlan_TCI) &
					 VLAN_PRIO_MASK) >> VLAN_PRIO_SHIFT;
			}
			key_vlan->vlan_tpid = saved_vlan_tpid;
			key_vlan->vlan_eth_type = proto;
		}

		fdret = FLOW_DISSECT_RET_PROTO_AGAIN;
		break;
	}
	case htons(ETH_P_PPP_SES): {
		struct {
			struct pppoe_hdr hdr;
			__be16 proto;
		} *hdr, _hdr;
		hdr = __skb_header_pointer(skb, nhoff, sizeof(_hdr), data, hlen, &_hdr);
		if (!hdr) {
			fdret = FLOW_DISSECT_RET_OUT_BAD;
			break;
		}

		nhoff += PPPOE_SES_HLEN;
		switch (hdr->proto) {
		case htons(PPP_IP):
			proto = htons(ETH_P_IP);
			fdret = FLOW_DISSECT_RET_PROTO_AGAIN;
			break;
		case htons(PPP_IPV6):
			proto = htons(ETH_P_IPV6);
			fdret = FLOW_DISSECT_RET_PROTO_AGAIN;
			break;
		default:
			fdret = FLOW_DISSECT_RET_OUT_BAD;
			break;
		}
		break;
	}
	case htons(ETH_P_TIPC): {
		struct tipc_basic_hdr *hdr, _hdr;

		hdr = __skb_header_pointer(skb, nhoff, sizeof(_hdr),
					   data, hlen, &_hdr);
		if (!hdr) {
			fdret = FLOW_DISSECT_RET_OUT_BAD;
			break;
		}

		if (dissector_uses_key(flow_dissector,
				       FLOW_DISSECTOR_KEY_TIPC)) {
			key_addrs = skb_flow_dissector_target(flow_dissector,
							      FLOW_DISSECTOR_KEY_TIPC,
							      target_container);
			key_addrs->tipckey.key = tipc_hdr_rps_key(hdr);
			key_control->addr_type = FLOW_DISSECTOR_KEY_TIPC;
		}
		fdret = FLOW_DISSECT_RET_OUT_GOOD;
		break;
	}

	case htons(ETH_P_MPLS_UC):
	case htons(ETH_P_MPLS_MC):
		fdret = __skb_flow_dissect_mpls(skb, flow_dissector,
						target_container, data,
						nhoff, hlen, mpls_lse,
						&mpls_el);
		nhoff += sizeof(struct mpls_label);
		mpls_lse++;
		break;
	case htons(ETH_P_FCOE):
		if ((hlen - nhoff) < FCOE_HEADER_LEN) {
			fdret = FLOW_DISSECT_RET_OUT_BAD;
			break;
		}

		nhoff += FCOE_HEADER_LEN;
		fdret = FLOW_DISSECT_RET_OUT_GOOD;
		break;

	case htons(ETH_P_ARP):
	case htons(ETH_P_RARP):
		fdret = __skb_flow_dissect_arp(skb, flow_dissector,
					       target_container, data,
					       nhoff, hlen);
		break;

	case htons(ETH_P_BATMAN):
		fdret = __skb_flow_dissect_batadv(skb, key_control, data,
						  &proto, &nhoff, hlen, flags);
		break;

	case htons(ETH_P_1588): {
		struct ptp_header *hdr, _hdr;

		hdr = __skb_header_pointer(skb, nhoff, sizeof(_hdr), data,
					   hlen, &_hdr);
		if (!hdr) {
			fdret = FLOW_DISSECT_RET_OUT_BAD;
			break;
		}

		nhoff += ntohs(hdr->message_length);
		fdret = FLOW_DISSECT_RET_OUT_GOOD;
		break;
	}

	case htons(ETH_P_PRP):
	case htons(ETH_P_HSR): {
		struct hsr_tag *hdr, _hdr;

		hdr = __skb_header_pointer(skb, nhoff, sizeof(_hdr), data, hlen,
					   &_hdr);
		if (!hdr) {
			fdret = FLOW_DISSECT_RET_OUT_BAD;
			break;
		}

		proto = hdr->encap_proto;
		nhoff += HSR_HLEN;
		fdret = FLOW_DISSECT_RET_PROTO_AGAIN;
		break;
	}

	default:
		fdret = FLOW_DISSECT_RET_OUT_BAD;
		break;
	}

	/* Process result of proto processing */
	switch (fdret) {
	case FLOW_DISSECT_RET_OUT_GOOD:
		goto out_good;
	case FLOW_DISSECT_RET_PROTO_AGAIN:
		if (skb_flow_dissect_allowed(&num_hdrs))
			goto proto_again;
		goto out_good;
	case FLOW_DISSECT_RET_CONTINUE:
	case FLOW_DISSECT_RET_IPPROTO_AGAIN:
		break;
	case FLOW_DISSECT_RET_OUT_BAD:
	default:
		goto out_bad;
	}

ip_proto_again:
	fdret = FLOW_DISSECT_RET_CONTINUE;

	switch (ip_proto) {
	case IPPROTO_GRE:
		if (flags & FLOW_DISSECTOR_F_STOP_BEFORE_ENCAP) {
			fdret = FLOW_DISSECT_RET_OUT_GOOD;
			break;
		}

		fdret = __skb_flow_dissect_gre(skb, key_control, flow_dissector,
					       target_container, data,
					       &proto, &nhoff, &hlen, flags);
		break;

	case NEXTHDR_HOP:
	case NEXTHDR_ROUTING:
	case NEXTHDR_DEST: {
		u8 _opthdr[2], *opthdr;

		if (proto != htons(ETH_P_IPV6))
			break;

		opthdr = __skb_header_pointer(skb, nhoff, sizeof(_opthdr),
					      data, hlen, &_opthdr);
		if (!opthdr) {
			fdret = FLOW_DISSECT_RET_OUT_BAD;
			break;
		}

		ip_proto = opthdr[0];
		nhoff += (opthdr[1] + 1) << 3;

		fdret = FLOW_DISSECT_RET_IPPROTO_AGAIN;
		break;
	}
	case NEXTHDR_FRAGMENT: {
		struct frag_hdr _fh, *fh;

		if (proto != htons(ETH_P_IPV6))
			break;

		fh = __skb_header_pointer(skb, nhoff, sizeof(_fh),
					  data, hlen, &_fh);

		if (!fh) {
			fdret = FLOW_DISSECT_RET_OUT_BAD;
			break;
		}

		key_control->flags |= FLOW_DIS_IS_FRAGMENT;

		nhoff += sizeof(_fh);
		ip_proto = fh->nexthdr;

		if (!(fh->frag_off & htons(IP6_OFFSET))) {
			key_control->flags |= FLOW_DIS_FIRST_FRAG;
			if (flags & FLOW_DISSECTOR_F_PARSE_1ST_FRAG) {
				fdret = FLOW_DISSECT_RET_IPPROTO_AGAIN;
				break;
			}
		}

		fdret = FLOW_DISSECT_RET_OUT_GOOD;
		break;
	}
	case IPPROTO_IPIP:
		if (flags & FLOW_DISSECTOR_F_STOP_BEFORE_ENCAP) {
			fdret = FLOW_DISSECT_RET_OUT_GOOD;
			break;
		}

		proto = htons(ETH_P_IP);

		key_control->flags |= FLOW_DIS_ENCAPSULATION;
		if (flags & FLOW_DISSECTOR_F_STOP_AT_ENCAP) {
			fdret = FLOW_DISSECT_RET_OUT_GOOD;
			break;
		}

		fdret = FLOW_DISSECT_RET_PROTO_AGAIN;
		break;

	case IPPROTO_IPV6:
		if (flags & FLOW_DISSECTOR_F_STOP_BEFORE_ENCAP) {
			fdret = FLOW_DISSECT_RET_OUT_GOOD;
			break;
		}

		proto = htons(ETH_P_IPV6);

		key_control->flags |= FLOW_DIS_ENCAPSULATION;
		if (flags & FLOW_DISSECTOR_F_STOP_AT_ENCAP) {
			fdret = FLOW_DISSECT_RET_OUT_GOOD;
			break;
		}

		fdret = FLOW_DISSECT_RET_PROTO_AGAIN;
		break;


	case IPPROTO_MPLS:
		proto = htons(ETH_P_MPLS_UC);
		fdret = FLOW_DISSECT_RET_PROTO_AGAIN;
		break;

	case IPPROTO_TCP:
		__skb_flow_dissect_tcp(skb, flow_dissector, target_container,
				       data, nhoff, hlen);
		break;

	case IPPROTO_ICMP:
	case IPPROTO_ICMPV6:
		__skb_flow_dissect_icmp(skb, flow_dissector, target_container,
					data, nhoff, hlen);
		break;

	default:
		break;
	}

	if (!(key_control->flags & FLOW_DIS_IS_FRAGMENT))
		__skb_flow_dissect_ports(skb, flow_dissector, target_container,
					 data, nhoff, ip_proto, hlen);

	/* Process result of IP proto processing */
	switch (fdret) {
	case FLOW_DISSECT_RET_PROTO_AGAIN:
		if (skb_flow_dissect_allowed(&num_hdrs))
			goto proto_again;
		break;
	case FLOW_DISSECT_RET_IPPROTO_AGAIN:
		if (skb_flow_dissect_allowed(&num_hdrs))
			goto ip_proto_again;
		break;
	case FLOW_DISSECT_RET_OUT_GOOD:
	case FLOW_DISSECT_RET_CONTINUE:
		break;
	case FLOW_DISSECT_RET_OUT_BAD:
	default:
		goto out_bad;
	}

out_good:
	ret = true;

out:
	key_control->thoff = min_t(u16, nhoff, skb ? skb->len : hlen);
	key_basic->n_proto = proto;
	key_basic->ip_proto = ip_proto;

	return ret;

out_bad:
	ret = false;
	goto out;
}
EXPORT_SYMBOL(__skb_flow_dissect);

static siphash_aligned_key_t hashrnd;
static __always_inline void __flow_hash_secret_init(void)
{
	net_get_random_once(&hashrnd, sizeof(hashrnd));
}

static const void *flow_keys_hash_start(const struct flow_keys *flow)
{
	BUILD_BUG_ON(FLOW_KEYS_HASH_OFFSET % SIPHASH_ALIGNMENT);
	return &flow->FLOW_KEYS_HASH_START_FIELD;
}

static inline size_t flow_keys_hash_length(const struct flow_keys *flow)
{
	size_t diff = FLOW_KEYS_HASH_OFFSET + sizeof(flow->addrs);

	BUILD_BUG_ON((sizeof(*flow) - FLOW_KEYS_HASH_OFFSET) % sizeof(u32));

	switch (flow->control.addr_type) {
	case FLOW_DISSECTOR_KEY_IPV4_ADDRS:
		diff -= sizeof(flow->addrs.v4addrs);
		break;
	case FLOW_DISSECTOR_KEY_IPV6_ADDRS:
		diff -= sizeof(flow->addrs.v6addrs);
		break;
	case FLOW_DISSECTOR_KEY_TIPC:
		diff -= sizeof(flow->addrs.tipckey);
		break;
	}
	return sizeof(*flow) - diff;
}

__be32 flow_get_u32_src(const struct flow_keys *flow)
{
	switch (flow->control.addr_type) {
	case FLOW_DISSECTOR_KEY_IPV4_ADDRS:
		return flow->addrs.v4addrs.src;
	case FLOW_DISSECTOR_KEY_IPV6_ADDRS:
		return (__force __be32)ipv6_addr_hash(
			&flow->addrs.v6addrs.src);
	case FLOW_DISSECTOR_KEY_TIPC:
		return flow->addrs.tipckey.key;
	default:
		return 0;
	}
}
EXPORT_SYMBOL(flow_get_u32_src);

__be32 flow_get_u32_dst(const struct flow_keys *flow)
{
	switch (flow->control.addr_type) {
	case FLOW_DISSECTOR_KEY_IPV4_ADDRS:
		return flow->addrs.v4addrs.dst;
	case FLOW_DISSECTOR_KEY_IPV6_ADDRS:
		return (__force __be32)ipv6_addr_hash(
			&flow->addrs.v6addrs.dst);
	default:
		return 0;
	}
}
EXPORT_SYMBOL(flow_get_u32_dst);

/* Sort the source and destination IP and the ports,
 * to have consistent hash within the two directions
 */
static inline void __flow_hash_consistentify(struct flow_keys *keys)
{
	int addr_diff, i;

	switch (keys->control.addr_type) {
	case FLOW_DISSECTOR_KEY_IPV4_ADDRS:
		addr_diff = (__force u32)keys->addrs.v4addrs.dst -
			    (__force u32)keys->addrs.v4addrs.src;
		if (addr_diff < 0)
			swap(keys->addrs.v4addrs.src, keys->addrs.v4addrs.dst);

		if ((__force u16)keys->ports.dst <
		    (__force u16)keys->ports.src) {
			swap(keys->ports.src, keys->ports.dst);
		}
		break;
	case FLOW_DISSECTOR_KEY_IPV6_ADDRS:
		addr_diff = memcmp(&keys->addrs.v6addrs.dst,
				   &keys->addrs.v6addrs.src,
				   sizeof(keys->addrs.v6addrs.dst));
		if (addr_diff < 0) {
			for (i = 0; i < 4; i++)
				swap(keys->addrs.v6addrs.src.s6_addr32[i],
				     keys->addrs.v6addrs.dst.s6_addr32[i]);
		}
		if ((__force u16)keys->ports.dst <
		    (__force u16)keys->ports.src) {
			swap(keys->ports.src, keys->ports.dst);
		}
		break;
	}
}

static inline u32 __flow_hash_from_keys(struct flow_keys *keys,
					const siphash_key_t *keyval)
{
	u32 hash;

	__flow_hash_consistentify(keys);

	hash = siphash(flow_keys_hash_start(keys),
		       flow_keys_hash_length(keys), keyval);
	if (!hash)
		hash = 1;

	return hash;
}

u32 flow_hash_from_keys(struct flow_keys *keys)
{
	__flow_hash_secret_init();
	return __flow_hash_from_keys(keys, &hashrnd);
}
EXPORT_SYMBOL(flow_hash_from_keys);

static inline u32 ___skb_get_hash(const struct sk_buff *skb,
				  struct flow_keys *keys,
				  const siphash_key_t *keyval)
{
	skb_flow_dissect_flow_keys(skb, keys,
				   FLOW_DISSECTOR_F_STOP_AT_FLOW_LABEL);

	return __flow_hash_from_keys(keys, keyval);
}

struct _flow_keys_digest_data {
	__be16	n_proto;
	u8	ip_proto;
	u8	padding;
	__be32	ports;
	__be32	src;
	__be32	dst;
};

void make_flow_keys_digest(struct flow_keys_digest *digest,
			   const struct flow_keys *flow)
{
	struct _flow_keys_digest_data *data =
	    (struct _flow_keys_digest_data *)digest;

	BUILD_BUG_ON(sizeof(*data) > sizeof(*digest));

	memset(digest, 0, sizeof(*digest));

	data->n_proto = flow->basic.n_proto;
	data->ip_proto = flow->basic.ip_proto;
	data->ports = flow->ports.ports;
	data->src = flow->addrs.v4addrs.src;
	data->dst = flow->addrs.v4addrs.dst;
}
EXPORT_SYMBOL(make_flow_keys_digest);

static struct flow_dissector flow_keys_dissector_symmetric __read_mostly;

u32 __skb_get_hash_symmetric(const struct sk_buff *skb)
{
	struct flow_keys keys;

	__flow_hash_secret_init();

	memset(&keys, 0, sizeof(keys));
	__skb_flow_dissect(NULL, skb, &flow_keys_dissector_symmetric,
			   &keys, NULL, 0, 0, 0,
			   FLOW_DISSECTOR_F_STOP_AT_FLOW_LABEL);

	return __flow_hash_from_keys(&keys, &hashrnd);
}
EXPORT_SYMBOL_GPL(__skb_get_hash_symmetric);

/**
 * __skb_get_hash: calculate a flow hash
 * @skb: sk_buff to calculate flow hash from
 *
 * This function calculates a flow hash based on src/dst addresses
 * and src/dst port numbers.  Sets hash in skb to non-zero hash value
 * on success, zero indicates no valid hash.  Also, sets l4_hash in skb
 * if hash is a canonical 4-tuple hash over transport ports.
 */
void __skb_get_hash(struct sk_buff *skb)
{
	struct flow_keys keys;
	u32 hash;

	__flow_hash_secret_init();

	hash = ___skb_get_hash(skb, &keys, &hashrnd);

	__skb_set_sw_hash(skb, hash, flow_keys_have_l4(&keys));
}
EXPORT_SYMBOL(__skb_get_hash);

__u32 skb_get_hash_perturb(const struct sk_buff *skb,
			   const siphash_key_t *perturb)
{
	struct flow_keys keys;

	return ___skb_get_hash(skb, &keys, perturb);
}
EXPORT_SYMBOL(skb_get_hash_perturb);

u32 __skb_get_poff(const struct sk_buff *skb, const void *data,
		   const struct flow_keys_basic *keys, int hlen)
{
	u32 poff = keys->control.thoff;

	/* skip L4 headers for fragments after the first */
	if ((keys->control.flags & FLOW_DIS_IS_FRAGMENT) &&
	    !(keys->control.flags & FLOW_DIS_FIRST_FRAG))
		return poff;

	switch (keys->basic.ip_proto) {
	case IPPROTO_TCP: {
		/* access doff as u8 to avoid unaligned access */
		const u8 *doff;
		u8 _doff;

		doff = __skb_header_pointer(skb, poff + 12, sizeof(_doff),
					    data, hlen, &_doff);
		if (!doff)
			return poff;

		poff += max_t(u32, sizeof(struct tcphdr), (*doff & 0xF0) >> 2);
		break;
	}
	case IPPROTO_UDP:
	case IPPROTO_UDPLITE:
		poff += sizeof(struct udphdr);
		break;
	/* For the rest, we do not really care about header
	 * extensions at this point for now.
	 */
	case IPPROTO_ICMP:
		poff += sizeof(struct icmphdr);
		break;
	case IPPROTO_ICMPV6:
		poff += sizeof(struct icmp6hdr);
		break;
	case IPPROTO_IGMP:
		poff += sizeof(struct igmphdr);
		break;
	case IPPROTO_DCCP:
		poff += sizeof(struct dccp_hdr);
		break;
	case IPPROTO_SCTP:
		poff += sizeof(struct sctphdr);
		break;
	}

	return poff;
}

/**
 * skb_get_poff - get the offset to the payload
 * @skb: sk_buff to get the payload offset from
 *
 * The function will get the offset to the payload as far as it could
 * be dissected.  The main user is currently BPF, so that we can dynamically
 * truncate packets without needing to push actual payload to the user
 * space and can analyze headers only, instead.
 */
u32 skb_get_poff(const struct sk_buff *skb)
{
	struct flow_keys_basic keys;

	if (!skb_flow_dissect_flow_keys_basic(NULL, skb, &keys,
					      NULL, 0, 0, 0, 0))
		return 0;

	return __skb_get_poff(skb, skb->data, &keys, skb_headlen(skb));
}

__u32 __get_hash_from_flowi6(const struct flowi6 *fl6, struct flow_keys *keys)
{
	memset(keys, 0, sizeof(*keys));

	memcpy(&keys->addrs.v6addrs.src, &fl6->saddr,
	    sizeof(keys->addrs.v6addrs.src));
	memcpy(&keys->addrs.v6addrs.dst, &fl6->daddr,
	    sizeof(keys->addrs.v6addrs.dst));
	keys->control.addr_type = FLOW_DISSECTOR_KEY_IPV6_ADDRS;
	keys->ports.src = fl6->fl6_sport;
	keys->ports.dst = fl6->fl6_dport;
	keys->keyid.keyid = fl6->fl6_gre_key;
	keys->tags.flow_label = (__force u32)flowi6_get_flowlabel(fl6);
	keys->basic.ip_proto = fl6->flowi6_proto;

	return flow_hash_from_keys(keys);
}
EXPORT_SYMBOL(__get_hash_from_flowi6);

static const struct flow_dissector_key flow_keys_dissector_keys[] = {
	{
		.key_id = FLOW_DISSECTOR_KEY_CONTROL,
		.offset = offsetof(struct flow_keys, control),
	},
	{
		.key_id = FLOW_DISSECTOR_KEY_BASIC,
		.offset = offsetof(struct flow_keys, basic),
	},
	{
		.key_id = FLOW_DISSECTOR_KEY_IPV4_ADDRS,
		.offset = offsetof(struct flow_keys, addrs.v4addrs),
	},
	{
		.key_id = FLOW_DISSECTOR_KEY_IPV6_ADDRS,
		.offset = offsetof(struct flow_keys, addrs.v6addrs),
	},
	{
		.key_id = FLOW_DISSECTOR_KEY_TIPC,
		.offset = offsetof(struct flow_keys, addrs.tipckey),
	},
	{
		.key_id = FLOW_DISSECTOR_KEY_PORTS,
		.offset = offsetof(struct flow_keys, ports),
	},
	{
		.key_id = FLOW_DISSECTOR_KEY_VLAN,
		.offset = offsetof(struct flow_keys, vlan),
	},
	{
		.key_id = FLOW_DISSECTOR_KEY_FLOW_LABEL,
		.offset = offsetof(struct flow_keys, tags),
	},
	{
		.key_id = FLOW_DISSECTOR_KEY_GRE_KEYID,
		.offset = offsetof(struct flow_keys, keyid),
	},
};

static const struct flow_dissector_key flow_keys_dissector_symmetric_keys[] = {
	{
		.key_id = FLOW_DISSECTOR_KEY_CONTROL,
		.offset = offsetof(struct flow_keys, control),
	},
	{
		.key_id = FLOW_DISSECTOR_KEY_BASIC,
		.offset = offsetof(struct flow_keys, basic),
	},
	{
		.key_id = FLOW_DISSECTOR_KEY_IPV4_ADDRS,
		.offset = offsetof(struct flow_keys, addrs.v4addrs),
	},
	{
		.key_id = FLOW_DISSECTOR_KEY_IPV6_ADDRS,
		.offset = offsetof(struct flow_keys, addrs.v6addrs),
	},
	{
		.key_id = FLOW_DISSECTOR_KEY_PORTS,
		.offset = offsetof(struct flow_keys, ports),
	},
};

static const struct flow_dissector_key flow_keys_basic_dissector_keys[] = {
	{
		.key_id = FLOW_DISSECTOR_KEY_CONTROL,
		.offset = offsetof(struct flow_keys, control),
	},
	{
		.key_id = FLOW_DISSECTOR_KEY_BASIC,
		.offset = offsetof(struct flow_keys, basic),
	},
};

struct flow_dissector flow_keys_dissector __read_mostly;
EXPORT_SYMBOL(flow_keys_dissector);

struct flow_dissector flow_keys_basic_dissector __read_mostly;
EXPORT_SYMBOL(flow_keys_basic_dissector);

static int __init init_default_flow_dissectors(void)
{
	skb_flow_dissector_init(&flow_keys_dissector,
				flow_keys_dissector_keys,
				ARRAY_SIZE(flow_keys_dissector_keys));
	skb_flow_dissector_init(&flow_keys_dissector_symmetric,
				flow_keys_dissector_symmetric_keys,
				ARRAY_SIZE(flow_keys_dissector_symmetric_keys));
	skb_flow_dissector_init(&flow_keys_basic_dissector,
				flow_keys_basic_dissector_keys,
				ARRAY_SIZE(flow_keys_basic_dissector_keys));
	return 0;
}
core_initcall(init_default_flow_dissectors);<|MERGE_RESOLUTION|>--- conflicted
+++ resolved
@@ -1033,8 +1033,6 @@
 							  FLOW_DISSECTOR_KEY_ETH_ADDRS,
 							  target_container);
 		memcpy(key_eth_addrs, eth, sizeof(*key_eth_addrs));
-<<<<<<< HEAD
-=======
 	}
 
 	if (dissector_uses_key(flow_dissector,
@@ -1045,7 +1043,6 @@
 							     FLOW_DISSECTOR_KEY_NUM_OF_VLANS,
 							     target_container);
 		key_num_of_vlans->num_of_vlans = 0;
->>>>>>> 88084a3d
 	}
 
 proto_again:
