// SPDX-License-Identifier: GPL-2.0 OR BSD-3-Clause
/*
 * Copyright (c) 2016-2018 Oracle. All rights reserved.
 * Copyright (c) 2014 Open Grid Computing, Inc. All rights reserved.
 * Copyright (c) 2005-2006 Network Appliance, Inc. All rights reserved.
 *
 * This software is available to you under a choice of one of two
 * licenses.  You may choose to be licensed under the terms of the GNU
 * General Public License (GPL) Version 2, available from the file
 * COPYING in the main directory of this source tree, or the BSD-type
 * license below:
 *
 * Redistribution and use in source and binary forms, with or without
 * modification, are permitted provided that the following conditions
 * are met:
 *
 *      Redistributions of source code must retain the above copyright
 *      notice, this list of conditions and the following disclaimer.
 *
 *      Redistributions in binary form must reproduce the above
 *      copyright notice, this list of conditions and the following
 *      disclaimer in the documentation and/or other materials provided
 *      with the distribution.
 *
 *      Neither the name of the Network Appliance, Inc. nor the names of
 *      its contributors may be used to endorse or promote products
 *      derived from this software without specific prior written
 *      permission.
 *
 * THIS SOFTWARE IS PROVIDED BY THE COPYRIGHT HOLDERS AND CONTRIBUTORS
 * "AS IS" AND ANY EXPRESS OR IMPLIED WARRANTIES, INCLUDING, BUT NOT
 * LIMITED TO, THE IMPLIED WARRANTIES OF MERCHANTABILITY AND FITNESS FOR
 * A PARTICULAR PURPOSE ARE DISCLAIMED. IN NO EVENT SHALL THE COPYRIGHT
 * OWNER OR CONTRIBUTORS BE LIABLE FOR ANY DIRECT, INDIRECT, INCIDENTAL,
 * SPECIAL, EXEMPLARY, OR CONSEQUENTIAL DAMAGES (INCLUDING, BUT NOT
 * LIMITED TO, PROCUREMENT OF SUBSTITUTE GOODS OR SERVICES; LOSS OF USE,
 * DATA, OR PROFITS; OR BUSINESS INTERRUPTION) HOWEVER CAUSED AND ON ANY
 * THEORY OF LIABILITY, WHETHER IN CONTRACT, STRICT LIABILITY, OR TORT
 * (INCLUDING NEGLIGENCE OR OTHERWISE) ARISING IN ANY WAY OUT OF THE USE
 * OF THIS SOFTWARE, EVEN IF ADVISED OF THE POSSIBILITY OF SUCH DAMAGE.
 *
 * Author: Tom Tucker <tom@opengridcomputing.com>
 */

/* Operation
 *
 * The main entry point is svc_rdma_sendto. This is called by the
 * RPC server when an RPC Reply is ready to be transmitted to a client.
 *
 * The passed-in svc_rqst contains a struct xdr_buf which holds an
 * XDR-encoded RPC Reply message. sendto must construct the RPC-over-RDMA
 * transport header, post all Write WRs needed for this Reply, then post
 * a Send WR conveying the transport header and the RPC message itself to
 * the client.
 *
 * svc_rdma_sendto must fully transmit the Reply before returning, as
 * the svc_rqst will be recycled as soon as sendto returns. Remaining
 * resources referred to by the svc_rqst are also recycled at that time.
 * Therefore any resources that must remain longer must be detached
 * from the svc_rqst and released later.
 *
 * Page Management
 *
 * The I/O that performs Reply transmission is asynchronous, and may
 * complete well after sendto returns. Thus pages under I/O must be
 * removed from the svc_rqst before sendto returns.
 *
 * The logic here depends on Send Queue and completion ordering. Since
 * the Send WR is always posted last, it will always complete last. Thus
 * when it completes, it is guaranteed that all previous Write WRs have
 * also completed.
 *
 * Write WRs are constructed and posted. Each Write segment gets its own
 * svc_rdma_rw_ctxt, allowing the Write completion handler to find and
 * DMA-unmap the pages under I/O for that Write segment. The Write
 * completion handler does not release any pages.
 *
 * When the Send WR is constructed, it also gets its own svc_rdma_send_ctxt.
 * The ownership of all of the Reply's pages are transferred into that
 * ctxt, the Send WR is posted, and sendto returns.
 *
 * The svc_rdma_send_ctxt is presented when the Send WR completes. The
 * Send completion handler finally releases the Reply's pages.
 *
 * This mechanism also assumes that completions on the transport's Send
 * Completion Queue do not run in parallel. Otherwise a Write completion
 * and Send completion running at the same time could release pages that
 * are still DMA-mapped.
 *
 * Error Handling
 *
 * - If the Send WR is posted successfully, it will either complete
 *   successfully, or get flushed. Either way, the Send completion
 *   handler releases the Reply's pages.
 * - If the Send WR cannot be not posted, the forward path releases
 *   the Reply's pages.
 *
 * This handles the case, without the use of page reference counting,
 * where two different Write segments send portions of the same page.
 */

#include <linux/spinlock.h>
#include <asm/unaligned.h>

#include <rdma/ib_verbs.h>
#include <rdma/rdma_cm.h>

#include <linux/sunrpc/debug.h>
#include <linux/sunrpc/rpc_rdma.h>
#include <linux/sunrpc/svc_rdma.h>

#include "xprt_rdma.h"
#include <trace/events/rpcrdma.h>

#define RPCDBG_FACILITY	RPCDBG_SVCXPRT

static void svc_rdma_wc_send(struct ib_cq *cq, struct ib_wc *wc);

static inline struct svc_rdma_send_ctxt *
svc_rdma_next_send_ctxt(struct list_head *list)
{
	return list_first_entry_or_null(list, struct svc_rdma_send_ctxt,
					sc_list);
}

static struct svc_rdma_send_ctxt *
svc_rdma_send_ctxt_alloc(struct svcxprt_rdma *rdma)
{
	struct svc_rdma_send_ctxt *ctxt;
	dma_addr_t addr;
	void *buffer;
	size_t size;
	int i;

	size = sizeof(*ctxt);
	size += rdma->sc_max_send_sges * sizeof(struct ib_sge);
	ctxt = kmalloc(size, GFP_KERNEL);
	if (!ctxt)
		goto fail0;
	buffer = kmalloc(rdma->sc_max_req_size, GFP_KERNEL);
	if (!buffer)
		goto fail1;
	addr = ib_dma_map_single(rdma->sc_pd->device, buffer,
				 rdma->sc_max_req_size, DMA_TO_DEVICE);
	if (ib_dma_mapping_error(rdma->sc_pd->device, addr))
		goto fail2;

	ctxt->sc_send_wr.next = NULL;
	ctxt->sc_send_wr.wr_cqe = &ctxt->sc_cqe;
	ctxt->sc_send_wr.sg_list = ctxt->sc_sges;
	ctxt->sc_send_wr.send_flags = IB_SEND_SIGNALED;
	ctxt->sc_cqe.done = svc_rdma_wc_send;
	ctxt->sc_xprt_buf = buffer;
	xdr_buf_init(&ctxt->sc_hdrbuf, ctxt->sc_xprt_buf,
		     rdma->sc_max_req_size);
	ctxt->sc_sges[0].addr = addr;

	for (i = 0; i < rdma->sc_max_send_sges; i++)
		ctxt->sc_sges[i].lkey = rdma->sc_pd->local_dma_lkey;
	return ctxt;

fail2:
	kfree(buffer);
fail1:
	kfree(ctxt);
fail0:
	return NULL;
}

/**
 * svc_rdma_send_ctxts_destroy - Release all send_ctxt's for an xprt
 * @rdma: svcxprt_rdma being torn down
 *
 */
void svc_rdma_send_ctxts_destroy(struct svcxprt_rdma *rdma)
{
	struct svc_rdma_send_ctxt *ctxt;

	while ((ctxt = svc_rdma_next_send_ctxt(&rdma->sc_send_ctxts))) {
		list_del(&ctxt->sc_list);
		ib_dma_unmap_single(rdma->sc_pd->device,
				    ctxt->sc_sges[0].addr,
				    rdma->sc_max_req_size,
				    DMA_TO_DEVICE);
		kfree(ctxt->sc_xprt_buf);
		kfree(ctxt);
	}
}

/**
 * svc_rdma_send_ctxt_get - Get a free send_ctxt
 * @rdma: controlling svcxprt_rdma
 *
 * Returns a ready-to-use send_ctxt, or NULL if none are
 * available and a fresh one cannot be allocated.
 */
struct svc_rdma_send_ctxt *svc_rdma_send_ctxt_get(struct svcxprt_rdma *rdma)
{
	struct svc_rdma_send_ctxt *ctxt;

	spin_lock(&rdma->sc_send_lock);
	ctxt = svc_rdma_next_send_ctxt(&rdma->sc_send_ctxts);
	if (!ctxt)
		goto out_empty;
	list_del(&ctxt->sc_list);
	spin_unlock(&rdma->sc_send_lock);

out:
	rpcrdma_set_xdrlen(&ctxt->sc_hdrbuf, 0);
	xdr_init_encode(&ctxt->sc_stream, &ctxt->sc_hdrbuf,
			ctxt->sc_xprt_buf, NULL);

	ctxt->sc_send_wr.num_sge = 0;
	ctxt->sc_cur_sge_no = 0;
	ctxt->sc_page_count = 0;
	return ctxt;

out_empty:
	spin_unlock(&rdma->sc_send_lock);
	ctxt = svc_rdma_send_ctxt_alloc(rdma);
	if (!ctxt)
		return NULL;
	goto out;
}

/**
 * svc_rdma_send_ctxt_put - Return send_ctxt to free list
 * @rdma: controlling svcxprt_rdma
 * @ctxt: object to return to the free list
 *
 * Pages left in sc_pages are DMA unmapped and released.
 */
void svc_rdma_send_ctxt_put(struct svcxprt_rdma *rdma,
			    struct svc_rdma_send_ctxt *ctxt)
{
	struct ib_device *device = rdma->sc_cm_id->device;
	unsigned int i;

	/* The first SGE contains the transport header, which
	 * remains mapped until @ctxt is destroyed.
	 */
	for (i = 1; i < ctxt->sc_send_wr.num_sge; i++) {
		ib_dma_unmap_page(device,
				  ctxt->sc_sges[i].addr,
				  ctxt->sc_sges[i].length,
				  DMA_TO_DEVICE);
		trace_svcrdma_dma_unmap_page(rdma,
					     ctxt->sc_sges[i].addr,
					     ctxt->sc_sges[i].length);
	}

	for (i = 0; i < ctxt->sc_page_count; ++i)
		put_page(ctxt->sc_pages[i]);

	spin_lock(&rdma->sc_send_lock);
	list_add(&ctxt->sc_list, &rdma->sc_send_ctxts);
	spin_unlock(&rdma->sc_send_lock);
}

/**
 * svc_rdma_wc_send - Invoked by RDMA provider for each polled Send WC
 * @cq: Completion Queue context
 * @wc: Work Completion object
 *
 * NB: The svc_xprt/svcxprt_rdma is pinned whenever it's possible that
 * the Send completion handler could be running.
 */
static void svc_rdma_wc_send(struct ib_cq *cq, struct ib_wc *wc)
{
	struct svcxprt_rdma *rdma = cq->cq_context;
	struct ib_cqe *cqe = wc->wr_cqe;
	struct svc_rdma_send_ctxt *ctxt;

	trace_svcrdma_wc_send(wc);

	atomic_inc(&rdma->sc_sq_avail);
	wake_up(&rdma->sc_send_wait);

	ctxt = container_of(cqe, struct svc_rdma_send_ctxt, sc_cqe);
	svc_rdma_send_ctxt_put(rdma, ctxt);

	if (unlikely(wc->status != IB_WC_SUCCESS)) {
		set_bit(XPT_CLOSE, &rdma->sc_xprt.xpt_flags);
		svc_xprt_enqueue(&rdma->sc_xprt);
	}

	svc_xprt_put(&rdma->sc_xprt);
}

/**
 * svc_rdma_send - Post a single Send WR
 * @rdma: transport on which to post the WR
 * @wr: prepared Send WR to post
 *
 * Returns zero the Send WR was posted successfully. Otherwise, a
 * negative errno is returned.
 */
int svc_rdma_send(struct svcxprt_rdma *rdma, struct ib_send_wr *wr)
{
	int ret;

	might_sleep();

	/* Sync the transport header buffer */
	ib_dma_sync_single_for_device(rdma->sc_pd->device,
				      wr->sg_list[0].addr,
				      wr->sg_list[0].length,
				      DMA_TO_DEVICE);

	/* If the SQ is full, wait until an SQ entry is available */
	while (1) {
		if ((atomic_dec_return(&rdma->sc_sq_avail) < 0)) {
			atomic_inc(&rdma_stat_sq_starve);
			trace_svcrdma_sq_full(rdma);
			atomic_inc(&rdma->sc_sq_avail);
			wait_event(rdma->sc_send_wait,
				   atomic_read(&rdma->sc_sq_avail) > 1);
			if (test_bit(XPT_CLOSE, &rdma->sc_xprt.xpt_flags))
				return -ENOTCONN;
			trace_svcrdma_sq_retry(rdma);
			continue;
		}

		svc_xprt_get(&rdma->sc_xprt);
		trace_svcrdma_post_send(wr);
		ret = ib_post_send(rdma->sc_qp, wr, NULL);
		if (ret)
			break;
		return 0;
	}

	trace_svcrdma_sq_post_err(rdma, ret);
	set_bit(XPT_CLOSE, &rdma->sc_xprt.xpt_flags);
	svc_xprt_put(&rdma->sc_xprt);
	wake_up(&rdma->sc_send_wait);
	return ret;
}

/**
 * svc_rdma_encode_read_list - Encode RPC Reply's Read chunk list
 * @sctxt: Send context for the RPC Reply
 *
 * Return values:
 *   On success, returns length in bytes of the Reply XDR buffer
 *   that was consumed by the Reply Read list
 *   %-EMSGSIZE on XDR buffer overflow
 */
static ssize_t svc_rdma_encode_read_list(struct svc_rdma_send_ctxt *sctxt)
{
	/* RPC-over-RDMA version 1 replies never have a Read list. */
	return xdr_stream_encode_item_absent(&sctxt->sc_stream);
}

/**
 * svc_rdma_encode_write_segment - Encode one Write segment
 * @src: matching Write chunk in the RPC Call header
 * @sctxt: Send context for the RPC Reply
 * @remaining: remaining bytes of the payload left in the Write chunk
 *
 * Return values:
 *   On success, returns length in bytes of the Reply XDR buffer
 *   that was consumed by the Write segment
 *   %-EMSGSIZE on XDR buffer overflow
 */
static ssize_t svc_rdma_encode_write_segment(__be32 *src,
					     struct svc_rdma_send_ctxt *sctxt,
					     unsigned int *remaining)
{
	__be32 *p;
	const size_t len = rpcrdma_segment_maxsz * sizeof(*p);
	u32 handle, length;
	u64 offset;

	p = xdr_reserve_space(&sctxt->sc_stream, len);
	if (!p)
		return -EMSGSIZE;

	handle = be32_to_cpup(src++);
	length = be32_to_cpup(src++);
	xdr_decode_hyper(src, &offset);

	*p++ = cpu_to_be32(handle);
	if (*remaining < length) {
		/* segment only partly filled */
		length = *remaining;
		*remaining = 0;
	} else {
		/* entire segment was consumed */
		*remaining -= length;
	}
	*p++ = cpu_to_be32(length);
	xdr_encode_hyper(p, offset);

	trace_svcrdma_encode_wseg(handle, length, offset);
	return len;
}

/**
 * svc_rdma_encode_write_chunk - Encode one Write chunk
 * @src: matching Write chunk in the RPC Call header
 * @sctxt: Send context for the RPC Reply
 * @remaining: size in bytes of the payload in the Write chunk
 *
 * Copy a Write chunk from the Call transport header to the
 * Reply transport header. Update each segment's length field
 * to reflect the number of bytes written in that segment.
 *
 * Return values:
 *   On success, returns length in bytes of the Reply XDR buffer
 *   that was consumed by the Write chunk
 *   %-EMSGSIZE on XDR buffer overflow
 */
static ssize_t svc_rdma_encode_write_chunk(__be32 *src,
					   struct svc_rdma_send_ctxt *sctxt,
					   unsigned int remaining)
{
	unsigned int i, nsegs;
	ssize_t len, ret;

	len = 0;
	trace_svcrdma_encode_write_chunk(remaining);

	src++;
	ret = xdr_stream_encode_item_present(&sctxt->sc_stream);
	if (ret < 0)
		return -EMSGSIZE;
	len += ret;

	nsegs = be32_to_cpup(src++);
	ret = xdr_stream_encode_u32(&sctxt->sc_stream, nsegs);
	if (ret < 0)
		return -EMSGSIZE;
	len += ret;

	for (i = nsegs; i; i--) {
		ret = svc_rdma_encode_write_segment(src, sctxt, &remaining);
		if (ret < 0)
			return -EMSGSIZE;
		src += rpcrdma_segment_maxsz;
		len += ret;
	}

	return len;
}

/**
 * svc_rdma_encode_write_list - Encode RPC Reply's Write chunk list
 * @rctxt: Reply context with information about the RPC Call
 * @sctxt: Send context for the RPC Reply
 * @length: size in bytes of the payload in the first Write chunk
 *
 * The client provides a Write chunk list in the Call message. Fill
 * in the segments in the first Write chunk in the Reply's transport
 * header with the number of bytes consumed in each segment.
 * Remaining chunks are returned unused.
 *
 * Assumptions:
 *  - Client has provided only one Write chunk
 *
 * Return values:
 *   On success, returns length in bytes of the Reply XDR buffer
 *   that was consumed by the Reply's Write list
 *   %-EMSGSIZE on XDR buffer overflow
 */
static ssize_t
svc_rdma_encode_write_list(const struct svc_rdma_recv_ctxt *rctxt,
			   struct svc_rdma_send_ctxt *sctxt,
			   unsigned int length)
{
	ssize_t len, ret;

	ret = svc_rdma_encode_write_chunk(rctxt->rc_write_list, sctxt, length);
	if (ret < 0)
		return ret;
	len = ret;

	/* Terminate the Write list */
	ret = xdr_stream_encode_item_absent(&sctxt->sc_stream);
	if (ret < 0)
		return ret;

	return len + ret;
}

/**
 * svc_rdma_encode_reply_chunk - Encode RPC Reply's Reply chunk
 * @rctxt: Reply context with information about the RPC Call
 * @sctxt: Send context for the RPC Reply
 * @length: size in bytes of the payload in the Reply chunk
 *
 * Assumptions:
 * - Reply can always fit in the client-provided Reply chunk
 *
 * Return values:
 *   On success, returns length in bytes of the Reply XDR buffer
 *   that was consumed by the Reply's Reply chunk
 *   %-EMSGSIZE on XDR buffer overflow
 */
static ssize_t
svc_rdma_encode_reply_chunk(const struct svc_rdma_recv_ctxt *rctxt,
			    struct svc_rdma_send_ctxt *sctxt,
			    unsigned int length)
{
	return svc_rdma_encode_write_chunk(rctxt->rc_reply_chunk, sctxt,
					   length);
}

static int svc_rdma_dma_map_page(struct svcxprt_rdma *rdma,
				 struct svc_rdma_send_ctxt *ctxt,
				 struct page *page,
				 unsigned long offset,
				 unsigned int len)
{
	struct ib_device *dev = rdma->sc_cm_id->device;
	dma_addr_t dma_addr;

	dma_addr = ib_dma_map_page(dev, page, offset, len, DMA_TO_DEVICE);
	trace_svcrdma_dma_map_page(rdma, dma_addr, len);
	if (ib_dma_mapping_error(dev, dma_addr))
		goto out_maperr;

	ctxt->sc_sges[ctxt->sc_cur_sge_no].addr = dma_addr;
	ctxt->sc_sges[ctxt->sc_cur_sge_no].length = len;
	ctxt->sc_send_wr.num_sge++;
	return 0;

out_maperr:
	return -EIO;
}

/* ib_dma_map_page() is used here because svc_rdma_dma_unmap()
 * handles DMA-unmap and it uses ib_dma_unmap_page() exclusively.
 */
static int svc_rdma_dma_map_buf(struct svcxprt_rdma *rdma,
				struct svc_rdma_send_ctxt *ctxt,
				unsigned char *base,
				unsigned int len)
{
	return svc_rdma_dma_map_page(rdma, ctxt, virt_to_page(base),
				     offset_in_page(base), len);
}

/**
 * svc_rdma_pull_up_needed - Determine whether to use pull-up
 * @rdma: controlling transport
 * @sctxt: send_ctxt for the Send WR
 * @rctxt: Write and Reply chunks provided by client
 * @xdr: xdr_buf containing RPC message to transmit
 *
 * Returns:
 *	%true if pull-up must be used
 *	%false otherwise
 */
static bool svc_rdma_pull_up_needed(struct svcxprt_rdma *rdma,
				    struct svc_rdma_send_ctxt *sctxt,
				    const struct svc_rdma_recv_ctxt *rctxt,
				    struct xdr_buf *xdr)
{
	int elements;

	/* For small messages, copying bytes is cheaper than DMA mapping.
	 */
	if (sctxt->sc_hdrbuf.len + xdr->len < RPCRDMA_PULLUP_THRESH)
		return true;

	/* Check whether the xdr_buf has more elements than can
	 * fit in a single RDMA Send.
	 */
	/* xdr->head */
	elements = 1;

	/* xdr->pages */
	if (!rctxt || !rctxt->rc_write_list) {
		unsigned int remaining;
		unsigned long pageoff;

		pageoff = xdr->page_base & ~PAGE_MASK;
		remaining = xdr->page_len;
		while (remaining) {
			++elements;
			remaining -= min_t(u32, PAGE_SIZE - pageoff,
					   remaining);
			pageoff = 0;
		}
	}

	/* xdr->tail */
	if (xdr->tail[0].iov_len)
		++elements;

	/* assume 1 SGE is needed for the transport header */
	return elements >= rdma->sc_max_send_sges;
}

/**
 * svc_rdma_pull_up_reply_msg - Copy Reply into a single buffer
 * @rdma: controlling transport
 * @sctxt: send_ctxt for the Send WR; xprt hdr is already prepared
 * @rctxt: Write and Reply chunks provided by client
 * @xdr: prepared xdr_buf containing RPC message
 *
 * The device is not capable of sending the reply directly.
 * Assemble the elements of @xdr into the transport header buffer.
 *
 * Returns zero on success, or a negative errno on failure.
 */
static int svc_rdma_pull_up_reply_msg(struct svcxprt_rdma *rdma,
				      struct svc_rdma_send_ctxt *sctxt,
				      const struct svc_rdma_recv_ctxt *rctxt,
				      const struct xdr_buf *xdr)
{
	unsigned char *dst, *tailbase;
	unsigned int taillen;

	dst = sctxt->sc_xprt_buf + sctxt->sc_hdrbuf.len;
	memcpy(dst, xdr->head[0].iov_base, xdr->head[0].iov_len);
	dst += xdr->head[0].iov_len;

	tailbase = xdr->tail[0].iov_base;
	taillen = xdr->tail[0].iov_len;
	if (rctxt && rctxt->rc_write_list) {
		u32 xdrpad;

		xdrpad = xdr_pad_size(xdr->page_len);
		if (taillen && xdrpad) {
			tailbase += xdrpad;
			taillen -= xdrpad;
		}
	} else {
		unsigned int len, remaining;
		unsigned long pageoff;
		struct page **ppages;

		ppages = xdr->pages + (xdr->page_base >> PAGE_SHIFT);
		pageoff = xdr->page_base & ~PAGE_MASK;
		remaining = xdr->page_len;
		while (remaining) {
			len = min_t(u32, PAGE_SIZE - pageoff, remaining);

			memcpy(dst, page_address(*ppages), len);
			remaining -= len;
			dst += len;
			pageoff = 0;
		}
	}

	if (taillen)
		memcpy(dst, tailbase, taillen);

	sctxt->sc_sges[0].length += xdr->len;
	trace_svcrdma_send_pullup(sctxt->sc_sges[0].length);
	return 0;
}

/* svc_rdma_map_reply_msg - DMA map the buffer holding RPC message
 * @rdma: controlling transport
 * @sctxt: send_ctxt for the Send WR
 * @rctxt: Write and Reply chunks provided by client
 * @xdr: prepared xdr_buf containing RPC message
 *
 * Load the xdr_buf into the ctxt's sge array, and DMA map each
 * element as it is added. The Send WR's num_sge field is set.
 *
 * Returns zero on success, or a negative errno on failure.
 */
int svc_rdma_map_reply_msg(struct svcxprt_rdma *rdma,
			   struct svc_rdma_send_ctxt *sctxt,
			   const struct svc_rdma_recv_ctxt *rctxt,
			   struct xdr_buf *xdr)
{
	unsigned int len, remaining;
	unsigned long page_off;
	struct page **ppages;
	unsigned char *base;
	u32 xdr_pad;
	int ret;

	/* Set up the (persistently-mapped) transport header SGE. */
	sctxt->sc_send_wr.num_sge = 1;
	sctxt->sc_sges[0].length = sctxt->sc_hdrbuf.len;
<<<<<<< HEAD

	/* If there is a Reply chunk, nothing follows the transport
	 * header, and we're done here.
	 */
	if (rctxt && rctxt->rc_reply_chunk)
		return 0;

	/* For pull-up, svc_rdma_send() will sync the transport header.
	 * No additional DMA mapping is necessary.
	 */
	if (svc_rdma_pull_up_needed(rdma, sctxt, rctxt, xdr))
		return svc_rdma_pull_up_reply_msg(rdma, sctxt, rctxt, xdr);

=======

	/* If there is a Reply chunk, nothing follows the transport
	 * header, and we're done here.
	 */
	if (rctxt && rctxt->rc_reply_chunk)
		return 0;

	/* For pull-up, svc_rdma_send() will sync the transport header.
	 * No additional DMA mapping is necessary.
	 */
	if (svc_rdma_pull_up_needed(rdma, sctxt, rctxt, xdr))
		return svc_rdma_pull_up_reply_msg(rdma, sctxt, rctxt, xdr);

>>>>>>> 358c7c61
	++sctxt->sc_cur_sge_no;
	ret = svc_rdma_dma_map_buf(rdma, sctxt,
				   xdr->head[0].iov_base,
				   xdr->head[0].iov_len);
	if (ret < 0)
		return ret;

	/* If a Write chunk is present, the xdr_buf's page list
	 * is not included inline. However the Upper Layer may
	 * have added XDR padding in the tail buffer, and that
	 * should not be included inline.
	 */
	if (rctxt && rctxt->rc_write_list) {
		base = xdr->tail[0].iov_base;
		len = xdr->tail[0].iov_len;
		xdr_pad = xdr_pad_size(xdr->page_len);

		if (len && xdr_pad) {
			base += xdr_pad;
			len -= xdr_pad;
		}

		goto tail;
	}

	ppages = xdr->pages + (xdr->page_base >> PAGE_SHIFT);
	page_off = xdr->page_base & ~PAGE_MASK;
	remaining = xdr->page_len;
	while (remaining) {
		len = min_t(u32, PAGE_SIZE - page_off, remaining);

		++sctxt->sc_cur_sge_no;
		ret = svc_rdma_dma_map_page(rdma, sctxt, *ppages++,
					    page_off, len);
		if (ret < 0)
			return ret;

		remaining -= len;
		page_off = 0;
	}

	base = xdr->tail[0].iov_base;
	len = xdr->tail[0].iov_len;
tail:
	if (len) {
		++sctxt->sc_cur_sge_no;
		ret = svc_rdma_dma_map_buf(rdma, sctxt, base, len);
		if (ret < 0)
			return ret;
	}

	return 0;
}

/* The svc_rqst and all resources it owns are released as soon as
 * svc_rdma_sendto returns. Transfer pages under I/O to the ctxt
 * so they are released by the Send completion handler.
 */
static void svc_rdma_save_io_pages(struct svc_rqst *rqstp,
				   struct svc_rdma_send_ctxt *ctxt)
{
	int i, pages = rqstp->rq_next_page - rqstp->rq_respages;

	ctxt->sc_page_count += pages;
	for (i = 0; i < pages; i++) {
		ctxt->sc_pages[i] = rqstp->rq_respages[i];
		rqstp->rq_respages[i] = NULL;
	}

	/* Prevent svc_xprt_release from releasing pages in rq_pages */
	rqstp->rq_next_page = rqstp->rq_respages;
}

/* Prepare the portion of the RPC Reply that will be transmitted
 * via RDMA Send. The RPC-over-RDMA transport header is prepared
 * in sc_sges[0], and the RPC xdr_buf is prepared in following sges.
 *
 * Depending on whether a Write list or Reply chunk is present,
 * the server may send all, a portion of, or none of the xdr_buf.
 * In the latter case, only the transport header (sc_sges[0]) is
 * transmitted.
 *
 * RDMA Send is the last step of transmitting an RPC reply. Pages
 * involved in the earlier RDMA Writes are here transferred out
 * of the rqstp and into the sctxt's page array. These pages are
 * DMA unmapped by each Write completion, but the subsequent Send
 * completion finally releases these pages.
 *
 * Assumptions:
 * - The Reply's transport header will never be larger than a page.
 */
static int svc_rdma_send_reply_msg(struct svcxprt_rdma *rdma,
				   struct svc_rdma_send_ctxt *sctxt,
				   const struct svc_rdma_recv_ctxt *rctxt,
				   struct svc_rqst *rqstp)
{
	int ret;

	ret = svc_rdma_map_reply_msg(rdma, sctxt, rctxt, &rqstp->rq_res);
	if (ret < 0)
		return ret;

	svc_rdma_save_io_pages(rqstp, sctxt);

	if (rctxt->rc_inv_rkey) {
		sctxt->sc_send_wr.opcode = IB_WR_SEND_WITH_INV;
		sctxt->sc_send_wr.ex.invalidate_rkey = rctxt->rc_inv_rkey;
	} else {
		sctxt->sc_send_wr.opcode = IB_WR_SEND;
	}
	return svc_rdma_send(rdma, &sctxt->sc_send_wr);
}

/* Given the client-provided Write and Reply chunks, the server was not
 * able to form a complete reply. Return an RDMA_ERROR message so the
 * client can retire this RPC transaction. As above, the Send completion
 * routine releases payload pages that were part of a previous RDMA Write.
 *
 * Remote Invalidation is skipped for simplicity.
 */
static int svc_rdma_send_error_msg(struct svcxprt_rdma *rdma,
				   struct svc_rdma_send_ctxt *ctxt,
				   struct svc_rqst *rqstp)
{
	struct svc_rdma_recv_ctxt *rctxt = rqstp->rq_xprt_ctxt;
	__be32 *rdma_argp = rctxt->rc_recv_buf;
	__be32 *p;

	rpcrdma_set_xdrlen(&ctxt->sc_hdrbuf, 0);
	xdr_init_encode(&ctxt->sc_stream, &ctxt->sc_hdrbuf, ctxt->sc_xprt_buf,
			NULL);

	p = xdr_reserve_space(&ctxt->sc_stream, RPCRDMA_HDRLEN_ERR);
	if (!p)
		return -ENOMSG;

	*p++ = *rdma_argp;
	*p++ = *(rdma_argp + 1);
	*p++ = rdma->sc_fc_credits;
	*p++ = rdma_error;
	*p   = err_chunk;
	trace_svcrdma_err_chunk(*rdma_argp);

	svc_rdma_save_io_pages(rqstp, ctxt);

	ctxt->sc_send_wr.num_sge = 1;
	ctxt->sc_send_wr.opcode = IB_WR_SEND;
	ctxt->sc_sges[0].length = ctxt->sc_hdrbuf.len;
	return svc_rdma_send(rdma, &ctxt->sc_send_wr);
}

/**
 * svc_rdma_sendto - Transmit an RPC reply
 * @rqstp: processed RPC request, reply XDR already in ::rq_res
 *
 * Any resources still associated with @rqstp are released upon return.
 * If no reply message was possible, the connection is closed.
 *
 * Returns:
 *	%0 if an RPC reply has been successfully posted,
 *	%-ENOMEM if a resource shortage occurred (connection is lost),
 *	%-ENOTCONN if posting failed (connection is lost).
 */
int svc_rdma_sendto(struct svc_rqst *rqstp)
{
	struct svc_xprt *xprt = rqstp->rq_xprt;
	struct svcxprt_rdma *rdma =
		container_of(xprt, struct svcxprt_rdma, sc_xprt);
	struct svc_rdma_recv_ctxt *rctxt = rqstp->rq_xprt_ctxt;
	__be32 *rdma_argp = rctxt->rc_recv_buf;
	__be32 *wr_lst = rctxt->rc_write_list;
	__be32 *rp_ch = rctxt->rc_reply_chunk;
	struct xdr_buf *xdr = &rqstp->rq_res;
	struct svc_rdma_send_ctxt *sctxt;
	__be32 *p;
	int ret;

	/* Create the RDMA response header. xprt->xpt_mutex,
	 * acquired in svc_send(), serializes RPC replies. The
	 * code path below that inserts the credit grant value
	 * into each transport header runs only inside this
	 * critical section.
	 */
	ret = -ENOMEM;
	sctxt = svc_rdma_send_ctxt_get(rdma);
	if (!sctxt)
		goto err0;

	p = xdr_reserve_space(&sctxt->sc_stream,
			      rpcrdma_fixed_maxsz * sizeof(*p));
	if (!p)
		goto err0;
	*p++ = *rdma_argp;
	*p++ = *(rdma_argp + 1);
	*p++ = rdma->sc_fc_credits;
	*p   = rp_ch ? rdma_nomsg : rdma_msg;

	if (svc_rdma_encode_read_list(sctxt) < 0)
		goto err0;
	if (wr_lst) {
		/* XXX: Presume the client sent only one Write chunk */
		unsigned long offset;
		unsigned int length;

		if (rctxt->rc_read_payload_length) {
			offset = rctxt->rc_read_payload_offset;
			length = rctxt->rc_read_payload_length;
		} else {
			offset = xdr->head[0].iov_len;
			length = xdr->page_len;
		}
		ret = svc_rdma_send_write_chunk(rdma, wr_lst, xdr, offset,
						length);
		if (ret < 0)
			goto err2;
		if (svc_rdma_encode_write_list(rctxt, sctxt, length) < 0)
			goto err0;
	} else {
		if (xdr_stream_encode_item_absent(&sctxt->sc_stream) < 0)
			goto err0;
	}
	if (rp_ch) {
		ret = svc_rdma_send_reply_chunk(rdma, rctxt, &rqstp->rq_res);
		if (ret < 0)
			goto err2;
		if (svc_rdma_encode_reply_chunk(rctxt, sctxt, ret) < 0)
			goto err0;
	} else {
		if (xdr_stream_encode_item_absent(&sctxt->sc_stream) < 0)
			goto err0;
	}

	ret = svc_rdma_send_reply_msg(rdma, sctxt, rctxt, rqstp);
	if (ret < 0)
		goto err1;
	return 0;

 err2:
	if (ret != -E2BIG && ret != -EINVAL)
		goto err1;

	ret = svc_rdma_send_error_msg(rdma, sctxt, rqstp);
	if (ret < 0)
		goto err1;
	return 0;

 err1:
	svc_rdma_send_ctxt_put(rdma, sctxt);
 err0:
	trace_svcrdma_send_failed(rqstp, ret);
	set_bit(XPT_CLOSE, &xprt->xpt_flags);
<<<<<<< HEAD
	ret = -ENOTCONN;
	goto out;
=======
	return -ENOTCONN;
>>>>>>> 358c7c61
}

/**
 * svc_rdma_read_payload - special processing for a READ payload
 * @rqstp: svc_rqst to operate on
 * @offset: payload's byte offset in @xdr
 * @length: size of payload, in bytes
 *
 * Returns zero on success.
 *
 * For the moment, just record the xdr_buf location of the READ
 * payload. svc_rdma_sendto will use that location later when
 * we actually send the payload.
 */
int svc_rdma_read_payload(struct svc_rqst *rqstp, unsigned int offset,
			  unsigned int length)
{
	struct svc_rdma_recv_ctxt *rctxt = rqstp->rq_xprt_ctxt;

	/* XXX: Just one READ payload slot for now, since our
	 * transport implementation currently supports only one
	 * Write chunk.
	 */
	rctxt->rc_read_payload_offset = offset;
	rctxt->rc_read_payload_length = length;

	return 0;
}<|MERGE_RESOLUTION|>--- conflicted
+++ resolved
@@ -678,7 +678,6 @@
 	/* Set up the (persistently-mapped) transport header SGE. */
 	sctxt->sc_send_wr.num_sge = 1;
 	sctxt->sc_sges[0].length = sctxt->sc_hdrbuf.len;
-<<<<<<< HEAD
 
 	/* If there is a Reply chunk, nothing follows the transport
 	 * header, and we're done here.
@@ -692,21 +691,6 @@
 	if (svc_rdma_pull_up_needed(rdma, sctxt, rctxt, xdr))
 		return svc_rdma_pull_up_reply_msg(rdma, sctxt, rctxt, xdr);
 
-=======
-
-	/* If there is a Reply chunk, nothing follows the transport
-	 * header, and we're done here.
-	 */
-	if (rctxt && rctxt->rc_reply_chunk)
-		return 0;
-
-	/* For pull-up, svc_rdma_send() will sync the transport header.
-	 * No additional DMA mapping is necessary.
-	 */
-	if (svc_rdma_pull_up_needed(rdma, sctxt, rctxt, xdr))
-		return svc_rdma_pull_up_reply_msg(rdma, sctxt, rctxt, xdr);
-
->>>>>>> 358c7c61
 	++sctxt->sc_cur_sge_no;
 	ret = svc_rdma_dma_map_buf(rdma, sctxt,
 				   xdr->head[0].iov_base,
@@ -958,12 +942,7 @@
  err0:
 	trace_svcrdma_send_failed(rqstp, ret);
 	set_bit(XPT_CLOSE, &xprt->xpt_flags);
-<<<<<<< HEAD
-	ret = -ENOTCONN;
-	goto out;
-=======
 	return -ENOTCONN;
->>>>>>> 358c7c61
 }
 
 /**
