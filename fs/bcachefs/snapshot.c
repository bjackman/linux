// SPDX-License-Identifier: GPL-2.0

#include "bcachefs.h"
#include "bkey_buf.h"
#include "btree_key_cache.h"
#include "btree_update.h"
#include "buckets.h"
#include "errcode.h"
#include "error.h"
#include "fs.h"
#include "recovery_passes.h"
#include "snapshot.h"

#include <linux/random.h>

/*
 * Snapshot trees:
 *
 * Keys in BTREE_ID_snapshot_trees identify a whole tree of snapshot nodes; they
 * exist to provide a stable identifier for the whole lifetime of a snapshot
 * tree.
 */

void bch2_snapshot_tree_to_text(struct printbuf *out, struct bch_fs *c,
				struct bkey_s_c k)
{
	struct bkey_s_c_snapshot_tree t = bkey_s_c_to_snapshot_tree(k);

	prt_printf(out, "subvol %u root snapshot %u",
		   le32_to_cpu(t.v->master_subvol),
		   le32_to_cpu(t.v->root_snapshot));
}

int bch2_snapshot_tree_invalid(struct bch_fs *c, struct bkey_s_c k,
			       enum bch_validate_flags flags,
			       struct printbuf *err)
{
	int ret = 0;

	bkey_fsck_err_on(bkey_gt(k.k->p, POS(0, U32_MAX)) ||
			 bkey_lt(k.k->p, POS(0, 1)), c, err,
			 snapshot_tree_pos_bad,
			 "bad pos");
fsck_err:
	return ret;
}

int bch2_snapshot_tree_lookup(struct btree_trans *trans, u32 id,
			      struct bch_snapshot_tree *s)
{
	int ret = bch2_bkey_get_val_typed(trans, BTREE_ID_snapshot_trees, POS(0, id),
					  BTREE_ITER_with_updates, snapshot_tree, s);

	if (bch2_err_matches(ret, ENOENT))
		ret = -BCH_ERR_ENOENT_snapshot_tree;
	return ret;
}

struct bkey_i_snapshot_tree *
__bch2_snapshot_tree_create(struct btree_trans *trans)
{
	struct btree_iter iter;
	int ret = bch2_bkey_get_empty_slot(trans, &iter,
			BTREE_ID_snapshot_trees, POS(0, U32_MAX));
	struct bkey_i_snapshot_tree *s_t;

	if (ret == -BCH_ERR_ENOSPC_btree_slot)
		ret = -BCH_ERR_ENOSPC_snapshot_tree;
	if (ret)
		return ERR_PTR(ret);

	s_t = bch2_bkey_alloc(trans, &iter, 0, snapshot_tree);
	ret = PTR_ERR_OR_ZERO(s_t);
	bch2_trans_iter_exit(trans, &iter);
	return ret ? ERR_PTR(ret) : s_t;
}

static int bch2_snapshot_tree_create(struct btree_trans *trans,
				u32 root_id, u32 subvol_id, u32 *tree_id)
{
	struct bkey_i_snapshot_tree *n_tree =
		__bch2_snapshot_tree_create(trans);

	if (IS_ERR(n_tree))
		return PTR_ERR(n_tree);

	n_tree->v.master_subvol	= cpu_to_le32(subvol_id);
	n_tree->v.root_snapshot	= cpu_to_le32(root_id);
	*tree_id = n_tree->k.p.offset;
	return 0;
}

/* Snapshot nodes: */

static bool __bch2_snapshot_is_ancestor_early(struct snapshot_table *t, u32 id, u32 ancestor)
{
	while (id && id < ancestor) {
		const struct snapshot_t *s = __snapshot_t(t, id);
		id = s ? s->parent : 0;
	}
	return id == ancestor;
}

static bool bch2_snapshot_is_ancestor_early(struct bch_fs *c, u32 id, u32 ancestor)
{
	rcu_read_lock();
	bool ret = __bch2_snapshot_is_ancestor_early(rcu_dereference(c->snapshots), id, ancestor);
	rcu_read_unlock();

	return ret;
}

static inline u32 get_ancestor_below(struct snapshot_table *t, u32 id, u32 ancestor)
{
	const struct snapshot_t *s = __snapshot_t(t, id);
	if (!s)
		return 0;

	if (s->skip[2] <= ancestor)
		return s->skip[2];
	if (s->skip[1] <= ancestor)
		return s->skip[1];
	if (s->skip[0] <= ancestor)
		return s->skip[0];
	return s->parent;
}

static bool test_ancestor_bitmap(struct snapshot_table *t, u32 id, u32 ancestor)
{
	const struct snapshot_t *s = __snapshot_t(t, id);
	if (!s)
		return false;

	return test_bit(ancestor - id - 1, s->is_ancestor);
}

bool __bch2_snapshot_is_ancestor(struct bch_fs *c, u32 id, u32 ancestor)
{
	bool ret;

	rcu_read_lock();
	struct snapshot_table *t = rcu_dereference(c->snapshots);

	if (unlikely(c->recovery_pass_done < BCH_RECOVERY_PASS_check_snapshots)) {
		ret = __bch2_snapshot_is_ancestor_early(t, id, ancestor);
		goto out;
	}

	while (id && id < ancestor - IS_ANCESTOR_BITMAP)
		id = get_ancestor_below(t, id, ancestor);

	ret = id && id < ancestor
		? test_ancestor_bitmap(t, id, ancestor)
		: id == ancestor;

	EBUG_ON(ret != __bch2_snapshot_is_ancestor_early(t, id, ancestor));
out:
	rcu_read_unlock();

	return ret;
}

static noinline struct snapshot_t *__snapshot_t_mut(struct bch_fs *c, u32 id)
{
	size_t idx = U32_MAX - id;
	struct snapshot_table *new, *old;

	size_t new_bytes = kmalloc_size_roundup(struct_size(new, s, idx + 1));
	size_t new_size = (new_bytes - sizeof(*new)) / sizeof(new->s[0]);

	if (unlikely(new_bytes > INT_MAX))
		return NULL;

	new = kvzalloc(new_bytes, GFP_KERNEL);
	if (!new)
		return NULL;

	new->nr = new_size;

	old = rcu_dereference_protected(c->snapshots, true);
	if (old)
		memcpy(new->s, old->s, sizeof(old->s[0]) * old->nr);

	rcu_assign_pointer(c->snapshots, new);
	kvfree_rcu(old, rcu);

	return &rcu_dereference_protected(c->snapshots,
				lockdep_is_held(&c->snapshot_table_lock))->s[idx];
}

static inline struct snapshot_t *snapshot_t_mut(struct bch_fs *c, u32 id)
{
	size_t idx = U32_MAX - id;
	struct snapshot_table *table =
		rcu_dereference_protected(c->snapshots,
				lockdep_is_held(&c->snapshot_table_lock));

	lockdep_assert_held(&c->snapshot_table_lock);

	if (likely(table && idx < table->nr))
		return &table->s[idx];

	return __snapshot_t_mut(c, id);
}

void bch2_snapshot_to_text(struct printbuf *out, struct bch_fs *c,
			   struct bkey_s_c k)
{
	struct bkey_s_c_snapshot s = bkey_s_c_to_snapshot(k);

	prt_printf(out, "is_subvol %llu deleted %llu parent %10u children %10u %10u subvol %u tree %u",
	       BCH_SNAPSHOT_SUBVOL(s.v),
	       BCH_SNAPSHOT_DELETED(s.v),
	       le32_to_cpu(s.v->parent),
	       le32_to_cpu(s.v->children[0]),
	       le32_to_cpu(s.v->children[1]),
	       le32_to_cpu(s.v->subvol),
	       le32_to_cpu(s.v->tree));

	if (bkey_val_bytes(k.k) > offsetof(struct bch_snapshot, depth))
		prt_printf(out, " depth %u skiplist %u %u %u",
			   le32_to_cpu(s.v->depth),
			   le32_to_cpu(s.v->skip[0]),
			   le32_to_cpu(s.v->skip[1]),
			   le32_to_cpu(s.v->skip[2]));
}

int bch2_snapshot_invalid(struct bch_fs *c, struct bkey_s_c k,
			  enum bch_validate_flags flags,
			  struct printbuf *err)
{
	struct bkey_s_c_snapshot s;
	u32 i, id;
	int ret = 0;

	bkey_fsck_err_on(bkey_gt(k.k->p, POS(0, U32_MAX)) ||
			 bkey_lt(k.k->p, POS(0, 1)), c, err,
			 snapshot_pos_bad,
			 "bad pos");

	s = bkey_s_c_to_snapshot(k);

	id = le32_to_cpu(s.v->parent);
	bkey_fsck_err_on(id && id <= k.k->p.offset, c, err,
			 snapshot_parent_bad,
			 "bad parent node (%u <= %llu)",
			 id, k.k->p.offset);

	bkey_fsck_err_on(le32_to_cpu(s.v->children[0]) < le32_to_cpu(s.v->children[1]), c, err,
			 snapshot_children_not_normalized,
			 "children not normalized");

	bkey_fsck_err_on(s.v->children[0] && s.v->children[0] == s.v->children[1], c, err,
			 snapshot_child_duplicate,
			 "duplicate child nodes");

	for (i = 0; i < 2; i++) {
		id = le32_to_cpu(s.v->children[i]);

		bkey_fsck_err_on(id >= k.k->p.offset, c, err,
				 snapshot_child_bad,
				 "bad child node (%u >= %llu)",
				 id, k.k->p.offset);
	}

	if (bkey_val_bytes(k.k) > offsetof(struct bch_snapshot, skip)) {
		bkey_fsck_err_on(le32_to_cpu(s.v->skip[0]) > le32_to_cpu(s.v->skip[1]) ||
				 le32_to_cpu(s.v->skip[1]) > le32_to_cpu(s.v->skip[2]), c, err,
				 snapshot_skiplist_not_normalized,
				 "skiplist not normalized");

		for (i = 0; i < ARRAY_SIZE(s.v->skip); i++) {
			id = le32_to_cpu(s.v->skip[i]);

			bkey_fsck_err_on(id && id < le32_to_cpu(s.v->parent), c, err,
					 snapshot_skiplist_bad,
					 "bad skiplist node %u", id);
		}
	}
fsck_err:
	return ret;
}

static void __set_is_ancestor_bitmap(struct bch_fs *c, u32 id)
{
	struct snapshot_t *t = snapshot_t_mut(c, id);
	u32 parent = id;

	while ((parent = bch2_snapshot_parent_early(c, parent)) &&
	       parent - id - 1 < IS_ANCESTOR_BITMAP)
		__set_bit(parent - id - 1, t->is_ancestor);
}

static void set_is_ancestor_bitmap(struct bch_fs *c, u32 id)
{
	mutex_lock(&c->snapshot_table_lock);
	__set_is_ancestor_bitmap(c, id);
	mutex_unlock(&c->snapshot_table_lock);
}

static int __bch2_mark_snapshot(struct btree_trans *trans,
		       enum btree_id btree, unsigned level,
		       struct bkey_s_c old, struct bkey_s_c new,
		       enum btree_iter_update_trigger_flags flags)
{
	struct bch_fs *c = trans->c;
	struct snapshot_t *t;
	u32 id = new.k->p.offset;
	int ret = 0;

	mutex_lock(&c->snapshot_table_lock);

	t = snapshot_t_mut(c, id);
	if (!t) {
		ret = -BCH_ERR_ENOMEM_mark_snapshot;
		goto err;
	}

	if (new.k->type == KEY_TYPE_snapshot) {
		struct bkey_s_c_snapshot s = bkey_s_c_to_snapshot(new);

		t->parent	= le32_to_cpu(s.v->parent);
		t->children[0]	= le32_to_cpu(s.v->children[0]);
		t->children[1]	= le32_to_cpu(s.v->children[1]);
		t->subvol	= BCH_SNAPSHOT_SUBVOL(s.v) ? le32_to_cpu(s.v->subvol) : 0;
		t->tree		= le32_to_cpu(s.v->tree);

		if (bkey_val_bytes(s.k) > offsetof(struct bch_snapshot, depth)) {
			t->depth	= le32_to_cpu(s.v->depth);
			t->skip[0]	= le32_to_cpu(s.v->skip[0]);
			t->skip[1]	= le32_to_cpu(s.v->skip[1]);
			t->skip[2]	= le32_to_cpu(s.v->skip[2]);
		} else {
			t->depth	= 0;
			t->skip[0]	= 0;
			t->skip[1]	= 0;
			t->skip[2]	= 0;
		}

		__set_is_ancestor_bitmap(c, id);

		if (BCH_SNAPSHOT_DELETED(s.v)) {
			set_bit(BCH_FS_need_delete_dead_snapshots, &c->flags);
			if (c->curr_recovery_pass > BCH_RECOVERY_PASS_delete_dead_snapshots)
				bch2_delete_dead_snapshots_async(c);
		}
	} else {
		memset(t, 0, sizeof(*t));
	}
err:
	mutex_unlock(&c->snapshot_table_lock);
	return ret;
}

int bch2_mark_snapshot(struct btree_trans *trans,
		       enum btree_id btree, unsigned level,
		       struct bkey_s_c old, struct bkey_s new,
		       enum btree_iter_update_trigger_flags flags)
{
	return __bch2_mark_snapshot(trans, btree, level, old, new.s_c, flags);
}

int bch2_snapshot_lookup(struct btree_trans *trans, u32 id,
			 struct bch_snapshot *s)
{
	return bch2_bkey_get_val_typed(trans, BTREE_ID_snapshots, POS(0, id),
				       BTREE_ITER_with_updates, snapshot, s);
}

static int bch2_snapshot_live(struct btree_trans *trans, u32 id)
{
	struct bch_snapshot v;
	int ret;

	if (!id)
		return 0;

	ret = bch2_snapshot_lookup(trans, id, &v);
	if (bch2_err_matches(ret, ENOENT))
		bch_err(trans->c, "snapshot node %u not found", id);
	if (ret)
		return ret;

	return !BCH_SNAPSHOT_DELETED(&v);
}

/*
 * If @k is a snapshot with just one live child, it's part of a linear chain,
 * which we consider to be an equivalence class: and then after snapshot
 * deletion cleanup, there should only be a single key at a given position in
 * this equivalence class.
 *
 * This sets the equivalence class of @k to be the child's equivalence class, if
 * it's part of such a linear chain: this correctly sets equivalence classes on
 * startup if we run leaf to root (i.e. in natural key order).
 */
static int bch2_snapshot_set_equiv(struct btree_trans *trans, struct bkey_s_c k)
{
	struct bch_fs *c = trans->c;
	unsigned i, nr_live = 0, live_idx = 0;
	struct bkey_s_c_snapshot snap;
	u32 id = k.k->p.offset, child[2];

	if (k.k->type != KEY_TYPE_snapshot)
		return 0;

	snap = bkey_s_c_to_snapshot(k);

	child[0] = le32_to_cpu(snap.v->children[0]);
	child[1] = le32_to_cpu(snap.v->children[1]);

	for (i = 0; i < 2; i++) {
		int ret = bch2_snapshot_live(trans, child[i]);

		if (ret < 0)
			return ret;

		if (ret)
			live_idx = i;
		nr_live += ret;
	}

	mutex_lock(&c->snapshot_table_lock);

	snapshot_t_mut(c, id)->equiv = nr_live == 1
		? snapshot_t_mut(c, child[live_idx])->equiv
		: id;

	mutex_unlock(&c->snapshot_table_lock);

	return 0;
}

/* fsck: */

static u32 bch2_snapshot_child(struct bch_fs *c, u32 id, unsigned child)
{
	return snapshot_t(c, id)->children[child];
}

static u32 bch2_snapshot_left_child(struct bch_fs *c, u32 id)
{
	return bch2_snapshot_child(c, id, 0);
}

static u32 bch2_snapshot_right_child(struct bch_fs *c, u32 id)
{
	return bch2_snapshot_child(c, id, 1);
}

static u32 bch2_snapshot_tree_next(struct bch_fs *c, u32 id)
{
	u32 n, parent;

	n = bch2_snapshot_left_child(c, id);
	if (n)
		return n;

	while ((parent = bch2_snapshot_parent(c, id))) {
		n = bch2_snapshot_right_child(c, parent);
		if (n && n != id)
			return n;
		id = parent;
	}

	return 0;
}

static u32 bch2_snapshot_tree_oldest_subvol(struct bch_fs *c, u32 snapshot_root)
{
	u32 id = snapshot_root;
	u32 subvol = 0, s;

	while (id) {
		s = snapshot_t(c, id)->subvol;

		if (s && (!subvol || s < subvol))
			subvol = s;

		id = bch2_snapshot_tree_next(c, id);
	}

	return subvol;
}

static int bch2_snapshot_tree_master_subvol(struct btree_trans *trans,
					    u32 snapshot_root, u32 *subvol_id)
{
	struct bch_fs *c = trans->c;
	struct btree_iter iter;
	struct bkey_s_c k;
	bool found = false;
	int ret;

	for_each_btree_key_norestart(trans, iter, BTREE_ID_subvolumes, POS_MIN,
				     0, k, ret) {
		if (k.k->type != KEY_TYPE_subvolume)
			continue;

		struct bkey_s_c_subvolume s = bkey_s_c_to_subvolume(k);
		if (!bch2_snapshot_is_ancestor(c, le32_to_cpu(s.v->snapshot), snapshot_root))
			continue;
		if (!BCH_SUBVOLUME_SNAP(s.v)) {
			*subvol_id = s.k->p.offset;
			found = true;
			break;
		}
	}

	bch2_trans_iter_exit(trans, &iter);

	if (!ret && !found) {
		struct bkey_i_subvolume *u;

		*subvol_id = bch2_snapshot_tree_oldest_subvol(c, snapshot_root);

		u = bch2_bkey_get_mut_typed(trans, &iter,
					    BTREE_ID_subvolumes, POS(0, *subvol_id),
					    0, subvolume);
		ret = PTR_ERR_OR_ZERO(u);
		if (ret)
			return ret;

		SET_BCH_SUBVOLUME_SNAP(&u->v, false);
	}

	return ret;
}

static int check_snapshot_tree(struct btree_trans *trans,
			       struct btree_iter *iter,
			       struct bkey_s_c k)
{
	struct bch_fs *c = trans->c;
	struct bkey_s_c_snapshot_tree st;
	struct bch_snapshot s;
	struct bch_subvolume subvol;
	struct printbuf buf = PRINTBUF;
	u32 root_id;
	int ret;

	if (k.k->type != KEY_TYPE_snapshot_tree)
		return 0;

	st = bkey_s_c_to_snapshot_tree(k);
	root_id = le32_to_cpu(st.v->root_snapshot);

	ret = bch2_snapshot_lookup(trans, root_id, &s);
	if (ret && !bch2_err_matches(ret, ENOENT))
		goto err;

	if (fsck_err_on(ret ||
			root_id != bch2_snapshot_root(c, root_id) ||
			st.k->p.offset != le32_to_cpu(s.tree),
			trans, snapshot_tree_to_missing_snapshot,
			"snapshot tree points to missing/incorrect snapshot:\n  %s",
			(bch2_bkey_val_to_text(&buf, c, st.s_c), buf.buf))) {
		ret = bch2_btree_delete_at(trans, iter, 0);
		goto err;
	}

	ret = bch2_subvolume_get(trans, le32_to_cpu(st.v->master_subvol),
				 false, 0, &subvol);
	if (ret && !bch2_err_matches(ret, ENOENT))
		goto err;

	if (fsck_err_on(ret,
			trans, snapshot_tree_to_missing_subvol,
			"snapshot tree points to missing subvolume:\n  %s",
			(printbuf_reset(&buf),
			 bch2_bkey_val_to_text(&buf, c, st.s_c), buf.buf)) ||
	    fsck_err_on(!bch2_snapshot_is_ancestor(c,
						le32_to_cpu(subvol.snapshot),
						root_id),
			trans, snapshot_tree_to_wrong_subvol,
			"snapshot tree points to subvolume that does not point to snapshot in this tree:\n  %s",
			(printbuf_reset(&buf),
			 bch2_bkey_val_to_text(&buf, c, st.s_c), buf.buf)) ||
	    fsck_err_on(BCH_SUBVOLUME_SNAP(&subvol),
			trans, snapshot_tree_to_snapshot_subvol,
			"snapshot tree points to snapshot subvolume:\n  %s",
			(printbuf_reset(&buf),
			 bch2_bkey_val_to_text(&buf, c, st.s_c), buf.buf))) {
		struct bkey_i_snapshot_tree *u;
		u32 subvol_id;

		ret = bch2_snapshot_tree_master_subvol(trans, root_id, &subvol_id);
		bch_err_fn(c, ret);

		if (bch2_err_matches(ret, ENOENT)) { /* nothing to be done here */
			ret = 0;
			goto err;
		}

		if (ret)
			goto err;

		u = bch2_bkey_make_mut_typed(trans, iter, &k, 0, snapshot_tree);
		ret = PTR_ERR_OR_ZERO(u);
		if (ret)
			goto err;

		u->v.master_subvol = cpu_to_le32(subvol_id);
		st = snapshot_tree_i_to_s_c(u);
	}
err:
fsck_err:
	printbuf_exit(&buf);
	return ret;
}

/*
 * For each snapshot_tree, make sure it points to the root of a snapshot tree
 * and that snapshot entry points back to it, or delete it.
 *
 * And, make sure it points to a subvolume within that snapshot tree, or correct
 * it to point to the oldest subvolume within that snapshot tree.
 */
int bch2_check_snapshot_trees(struct bch_fs *c)
{
	int ret = bch2_trans_run(c,
		for_each_btree_key_commit(trans, iter,
			BTREE_ID_snapshot_trees, POS_MIN,
			BTREE_ITER_prefetch, k,
			NULL, NULL, BCH_TRANS_COMMIT_no_enospc,
		check_snapshot_tree(trans, &iter, k)));
	bch_err_fn(c, ret);
	return ret;
}

/*
 * Look up snapshot tree for @tree_id and find root,
 * make sure @snap_id is a descendent:
 */
static int snapshot_tree_ptr_good(struct btree_trans *trans,
				  u32 snap_id, u32 tree_id)
{
	struct bch_snapshot_tree s_t;
	int ret = bch2_snapshot_tree_lookup(trans, tree_id, &s_t);

	if (bch2_err_matches(ret, ENOENT))
		return 0;
	if (ret)
		return ret;

	return bch2_snapshot_is_ancestor_early(trans->c, snap_id, le32_to_cpu(s_t.root_snapshot));
}

u32 bch2_snapshot_skiplist_get(struct bch_fs *c, u32 id)
{
	const struct snapshot_t *s;

	if (!id)
		return 0;

	rcu_read_lock();
	s = snapshot_t(c, id);
	if (s->parent)
		id = bch2_snapshot_nth_parent(c, id, get_random_u32_below(s->depth));
	rcu_read_unlock();

	return id;
}

static int snapshot_skiplist_good(struct btree_trans *trans, u32 id, struct bch_snapshot s)
{
	unsigned i;

	for (i = 0; i < 3; i++)
		if (!s.parent) {
			if (s.skip[i])
				return false;
		} else {
			if (!bch2_snapshot_is_ancestor_early(trans->c, id, le32_to_cpu(s.skip[i])))
				return false;
		}

	return true;
}

/*
 * snapshot_tree pointer was incorrect: look up root snapshot node, make sure
 * its snapshot_tree pointer is correct (allocate new one if necessary), then
 * update this node's pointer to root node's pointer:
 */
static int snapshot_tree_ptr_repair(struct btree_trans *trans,
				    struct btree_iter *iter,
				    struct bkey_s_c k,
				    struct bch_snapshot *s)
{
	struct bch_fs *c = trans->c;
	struct btree_iter root_iter;
	struct bch_snapshot_tree s_t;
	struct bkey_s_c_snapshot root;
	struct bkey_i_snapshot *u;
	u32 root_id = bch2_snapshot_root(c, k.k->p.offset), tree_id;
	int ret;

	root = bch2_bkey_get_iter_typed(trans, &root_iter,
			       BTREE_ID_snapshots, POS(0, root_id),
			       BTREE_ITER_with_updates, snapshot);
	ret = bkey_err(root);
	if (ret)
		goto err;

	tree_id = le32_to_cpu(root.v->tree);

	ret = bch2_snapshot_tree_lookup(trans, tree_id, &s_t);
	if (ret && !bch2_err_matches(ret, ENOENT))
		return ret;

	if (ret || le32_to_cpu(s_t.root_snapshot) != root_id) {
		u = bch2_bkey_make_mut_typed(trans, &root_iter, &root.s_c, 0, snapshot);
		ret =   PTR_ERR_OR_ZERO(u) ?:
			bch2_snapshot_tree_create(trans, root_id,
				bch2_snapshot_tree_oldest_subvol(c, root_id),
				&tree_id);
		if (ret)
			goto err;

		u->v.tree = cpu_to_le32(tree_id);
		if (k.k->p.offset == root_id)
			*s = u->v;
	}

	if (k.k->p.offset != root_id) {
		u = bch2_bkey_make_mut_typed(trans, iter, &k, 0, snapshot);
		ret = PTR_ERR_OR_ZERO(u);
		if (ret)
			goto err;

		u->v.tree = cpu_to_le32(tree_id);
		*s = u->v;
	}
err:
	bch2_trans_iter_exit(trans, &root_iter);
	return ret;
}

static int check_snapshot(struct btree_trans *trans,
			  struct btree_iter *iter,
			  struct bkey_s_c k)
{
	struct bch_fs *c = trans->c;
	struct bch_snapshot s;
	struct bch_subvolume subvol;
	struct bch_snapshot v;
	struct bkey_i_snapshot *u;
	u32 parent_id = bch2_snapshot_parent_early(c, k.k->p.offset);
	u32 real_depth;
	struct printbuf buf = PRINTBUF;
	u32 i, id;
	int ret = 0;

	if (k.k->type != KEY_TYPE_snapshot)
		return 0;

	memset(&s, 0, sizeof(s));
	memcpy(&s, k.v, min(sizeof(s), bkey_val_bytes(k.k)));

	id = le32_to_cpu(s.parent);
	if (id) {
		ret = bch2_snapshot_lookup(trans, id, &v);
		if (bch2_err_matches(ret, ENOENT))
			bch_err(c, "snapshot with nonexistent parent:\n  %s",
				(bch2_bkey_val_to_text(&buf, c, k), buf.buf));
		if (ret)
			goto err;

		if (le32_to_cpu(v.children[0]) != k.k->p.offset &&
		    le32_to_cpu(v.children[1]) != k.k->p.offset) {
			bch_err(c, "snapshot parent %u missing pointer to child %llu",
				id, k.k->p.offset);
			ret = -EINVAL;
			goto err;
		}
	}

	for (i = 0; i < 2 && s.children[i]; i++) {
		id = le32_to_cpu(s.children[i]);

		ret = bch2_snapshot_lookup(trans, id, &v);
		if (bch2_err_matches(ret, ENOENT))
			bch_err(c, "snapshot node %llu has nonexistent child %u",
				k.k->p.offset, id);
		if (ret)
			goto err;

		if (le32_to_cpu(v.parent) != k.k->p.offset) {
			bch_err(c, "snapshot child %u has wrong parent (got %u should be %llu)",
				id, le32_to_cpu(v.parent), k.k->p.offset);
			ret = -EINVAL;
			goto err;
		}
	}

	bool should_have_subvol = BCH_SNAPSHOT_SUBVOL(&s) &&
		!BCH_SNAPSHOT_DELETED(&s);

	if (should_have_subvol) {
		id = le32_to_cpu(s.subvol);
		ret = bch2_subvolume_get(trans, id, 0, false, &subvol);
		if (bch2_err_matches(ret, ENOENT))
			bch_err(c, "snapshot points to nonexistent subvolume:\n  %s",
				(bch2_bkey_val_to_text(&buf, c, k), buf.buf));
		if (ret)
			goto err;

		if (BCH_SNAPSHOT_SUBVOL(&s) != (le32_to_cpu(subvol.snapshot) == k.k->p.offset)) {
			bch_err(c, "snapshot node %llu has wrong BCH_SNAPSHOT_SUBVOL",
				k.k->p.offset);
			ret = -EINVAL;
			goto err;
		}
	} else {
		if (fsck_err_on(s.subvol,
				trans, snapshot_should_not_have_subvol,
				"snapshot should not point to subvol:\n  %s",
				(bch2_bkey_val_to_text(&buf, c, k), buf.buf))) {
			u = bch2_bkey_make_mut_typed(trans, iter, &k, 0, snapshot);
			ret = PTR_ERR_OR_ZERO(u);
			if (ret)
				goto err;

			u->v.subvol = 0;
			s = u->v;
		}
	}

	ret = snapshot_tree_ptr_good(trans, k.k->p.offset, le32_to_cpu(s.tree));
	if (ret < 0)
		goto err;

	if (fsck_err_on(!ret,
			trans, snapshot_to_bad_snapshot_tree,
			"snapshot points to missing/incorrect tree:\n  %s",
			(bch2_bkey_val_to_text(&buf, c, k), buf.buf))) {
		ret = snapshot_tree_ptr_repair(trans, iter, k, &s);
		if (ret)
			goto err;
	}
	ret = 0;

	real_depth = bch2_snapshot_depth(c, parent_id);

	if (fsck_err_on(le32_to_cpu(s.depth) != real_depth,
			trans, snapshot_bad_depth,
			"snapshot with incorrect depth field, should be %u:\n  %s",
			real_depth, (bch2_bkey_val_to_text(&buf, c, k), buf.buf))) {
		u = bch2_bkey_make_mut_typed(trans, iter, &k, 0, snapshot);
		ret = PTR_ERR_OR_ZERO(u);
		if (ret)
			goto err;

		u->v.depth = cpu_to_le32(real_depth);
		s = u->v;
	}

	ret = snapshot_skiplist_good(trans, k.k->p.offset, s);
	if (ret < 0)
		goto err;

	if (fsck_err_on(!ret,
			trans, snapshot_bad_skiplist,
			"snapshot with bad skiplist field:\n  %s",
			(bch2_bkey_val_to_text(&buf, c, k), buf.buf))) {
		u = bch2_bkey_make_mut_typed(trans, iter, &k, 0, snapshot);
		ret = PTR_ERR_OR_ZERO(u);
		if (ret)
			goto err;

		for (i = 0; i < ARRAY_SIZE(u->v.skip); i++)
			u->v.skip[i] = cpu_to_le32(bch2_snapshot_skiplist_get(c, parent_id));

		bubble_sort(u->v.skip, ARRAY_SIZE(u->v.skip), cmp_le32);
		s = u->v;
	}
	ret = 0;
err:
fsck_err:
	printbuf_exit(&buf);
	return ret;
}

int bch2_check_snapshots(struct bch_fs *c)
{
	/*
	 * We iterate backwards as checking/fixing the depth field requires that
	 * the parent's depth already be correct:
	 */
	int ret = bch2_trans_run(c,
		for_each_btree_key_reverse_commit(trans, iter,
				BTREE_ID_snapshots, POS_MAX,
				BTREE_ITER_prefetch, k,
				NULL, NULL, BCH_TRANS_COMMIT_no_enospc,
			check_snapshot(trans, &iter, k)));
	bch_err_fn(c, ret);
	return ret;
}

static int check_snapshot_exists(struct btree_trans *trans, u32 id)
{
	struct bch_fs *c = trans->c;

	if (bch2_snapshot_equiv(c, id))
		return 0;

	/* 0 is an invalid tree ID */
	u32 tree_id = 0;
	int ret = bch2_snapshot_tree_create(trans, id, 0, &tree_id);
	if (ret)
		return ret;

	struct bkey_i_snapshot *snapshot = bch2_trans_kmalloc(trans, sizeof(*snapshot));
	ret = PTR_ERR_OR_ZERO(snapshot);
	if (ret)
		return ret;

	bkey_snapshot_init(&snapshot->k_i);
	snapshot->k.p		= POS(0, id);
	snapshot->v.tree	= cpu_to_le32(tree_id);
	snapshot->v.btime.lo	= cpu_to_le64(bch2_current_time(c));

	return  bch2_btree_insert_trans(trans, BTREE_ID_snapshots, &snapshot->k_i, 0) ?:
		bch2_mark_snapshot(trans, BTREE_ID_snapshots, 0,
				   bkey_s_c_null, bkey_i_to_s(&snapshot->k_i), 0) ?:
		bch2_snapshot_set_equiv(trans, bkey_i_to_s_c(&snapshot->k_i));
}

/* Figure out which snapshot nodes belong in the same tree: */
struct snapshot_tree_reconstruct {
	enum btree_id			btree;
	struct bpos			cur_pos;
	snapshot_id_list		cur_ids;
	DARRAY(snapshot_id_list)	trees;
};

static void snapshot_tree_reconstruct_exit(struct snapshot_tree_reconstruct *r)
{
	darray_for_each(r->trees, i)
		darray_exit(i);
	darray_exit(&r->trees);
	darray_exit(&r->cur_ids);
}

static inline bool same_snapshot(struct snapshot_tree_reconstruct *r, struct bpos pos)
{
	return r->btree == BTREE_ID_inodes
		? r->cur_pos.offset == pos.offset
		: r->cur_pos.inode == pos.inode;
}

static inline bool snapshot_id_lists_have_common(snapshot_id_list *l, snapshot_id_list *r)
{
	darray_for_each(*l, i)
		if (snapshot_list_has_id(r, *i))
			return true;
	return false;
}

static void snapshot_id_list_to_text(struct printbuf *out, snapshot_id_list *s)
{
	bool first = true;
	darray_for_each(*s, i) {
		if (!first)
			prt_char(out, ' ');
		first = false;
		prt_printf(out, "%u", *i);
	}
}

static int snapshot_tree_reconstruct_next(struct bch_fs *c, struct snapshot_tree_reconstruct *r)
{
	if (r->cur_ids.nr) {
		darray_for_each(r->trees, i)
			if (snapshot_id_lists_have_common(i, &r->cur_ids)) {
				int ret = snapshot_list_merge(c, i, &r->cur_ids);
				if (ret)
					return ret;
				goto out;
			}
		darray_push(&r->trees, r->cur_ids);
		darray_init(&r->cur_ids);
	}
out:
	r->cur_ids.nr = 0;
	return 0;
}

static int get_snapshot_trees(struct bch_fs *c, struct snapshot_tree_reconstruct *r, struct bpos pos)
{
	if (!same_snapshot(r, pos))
		snapshot_tree_reconstruct_next(c, r);
	r->cur_pos = pos;
	return snapshot_list_add_nodup(c, &r->cur_ids, pos.snapshot);
}

int bch2_reconstruct_snapshots(struct bch_fs *c)
{
	struct btree_trans *trans = bch2_trans_get(c);
	struct printbuf buf = PRINTBUF;
	struct snapshot_tree_reconstruct r = {};
	int ret = 0;

	for (unsigned btree = 0; btree < BTREE_ID_NR; btree++) {
		if (btree_type_has_snapshots(btree)) {
			r.btree = btree;

			ret = for_each_btree_key(trans, iter, btree, POS_MIN,
					BTREE_ITER_all_snapshots|BTREE_ITER_prefetch, k, ({
				get_snapshot_trees(c, &r, k.k->p);
			}));
			if (ret)
				goto err;

			snapshot_tree_reconstruct_next(c, &r);
		}
	}

	darray_for_each(r.trees, t) {
		printbuf_reset(&buf);
		snapshot_id_list_to_text(&buf, t);

		darray_for_each(*t, id) {
			if (fsck_err_on(!bch2_snapshot_equiv(c, *id),
					trans, snapshot_node_missing,
					"snapshot node %u from tree %s missing, recreate?", *id, buf.buf)) {
				if (t->nr > 1) {
					bch_err(c, "cannot reconstruct snapshot trees with multiple nodes");
					ret = -BCH_ERR_fsck_repair_unimplemented;
					goto err;
				}

				ret = commit_do(trans, NULL, NULL, BCH_TRANS_COMMIT_no_enospc,
						check_snapshot_exists(trans, *id));
				if (ret)
					goto err;
			}
		}
	}
fsck_err:
err:
	bch2_trans_put(trans);
	snapshot_tree_reconstruct_exit(&r);
	printbuf_exit(&buf);
	bch_err_fn(c, ret);
	return ret;
}

int bch2_check_key_has_snapshot(struct btree_trans *trans,
				struct btree_iter *iter,
				struct bkey_s_c k)
{
	struct bch_fs *c = trans->c;
	struct printbuf buf = PRINTBUF;
	int ret = 0;

<<<<<<< HEAD
	if (fsck_err_on(!bch2_snapshot_equiv(c, k.k->p.snapshot), c,
			bkey_in_missing_snapshot,
=======
	if (fsck_err_on(!bch2_snapshot_equiv(c, k.k->p.snapshot),
			trans, bkey_in_missing_snapshot,
>>>>>>> 8400291e
			"key in missing snapshot %s, delete?",
			(bch2_bkey_val_to_text(&buf, c, k), buf.buf)))
		ret = bch2_btree_delete_at(trans, iter,
					    BTREE_UPDATE_internal_snapshot_node) ?: 1;
fsck_err:
	printbuf_exit(&buf);
	return ret;
}

/*
 * Mark a snapshot as deleted, for future cleanup:
 */
int bch2_snapshot_node_set_deleted(struct btree_trans *trans, u32 id)
{
	struct btree_iter iter;
	struct bkey_i_snapshot *s;
	int ret = 0;

	s = bch2_bkey_get_mut_typed(trans, &iter,
				    BTREE_ID_snapshots, POS(0, id),
				    0, snapshot);
	ret = PTR_ERR_OR_ZERO(s);
	if (unlikely(ret)) {
		bch2_fs_inconsistent_on(bch2_err_matches(ret, ENOENT),
					trans->c, "missing snapshot %u", id);
		return ret;
	}

	/* already deleted? */
	if (BCH_SNAPSHOT_DELETED(&s->v))
		goto err;

	SET_BCH_SNAPSHOT_DELETED(&s->v, true);
	SET_BCH_SNAPSHOT_SUBVOL(&s->v, false);
	s->v.subvol = 0;
err:
	bch2_trans_iter_exit(trans, &iter);
	return ret;
}

static inline void normalize_snapshot_child_pointers(struct bch_snapshot *s)
{
	if (le32_to_cpu(s->children[0]) < le32_to_cpu(s->children[1]))
		swap(s->children[0], s->children[1]);
}

static int bch2_snapshot_node_delete(struct btree_trans *trans, u32 id)
{
	struct bch_fs *c = trans->c;
	struct btree_iter iter, p_iter = (struct btree_iter) { NULL };
	struct btree_iter c_iter = (struct btree_iter) { NULL };
	struct btree_iter tree_iter = (struct btree_iter) { NULL };
	struct bkey_s_c_snapshot s;
	u32 parent_id, child_id;
	unsigned i;
	int ret = 0;

	s = bch2_bkey_get_iter_typed(trans, &iter, BTREE_ID_snapshots, POS(0, id),
				     BTREE_ITER_intent, snapshot);
	ret = bkey_err(s);
	bch2_fs_inconsistent_on(bch2_err_matches(ret, ENOENT), c,
				"missing snapshot %u", id);

	if (ret)
		goto err;

	BUG_ON(s.v->children[1]);

	parent_id = le32_to_cpu(s.v->parent);
	child_id = le32_to_cpu(s.v->children[0]);

	if (parent_id) {
		struct bkey_i_snapshot *parent;

		parent = bch2_bkey_get_mut_typed(trans, &p_iter,
				     BTREE_ID_snapshots, POS(0, parent_id),
				     0, snapshot);
		ret = PTR_ERR_OR_ZERO(parent);
		bch2_fs_inconsistent_on(bch2_err_matches(ret, ENOENT), c,
					"missing snapshot %u", parent_id);
		if (unlikely(ret))
			goto err;

		/* find entry in parent->children for node being deleted */
		for (i = 0; i < 2; i++)
			if (le32_to_cpu(parent->v.children[i]) == id)
				break;

		if (bch2_fs_inconsistent_on(i == 2, c,
					"snapshot %u missing child pointer to %u",
					parent_id, id))
			goto err;

		parent->v.children[i] = cpu_to_le32(child_id);

		normalize_snapshot_child_pointers(&parent->v);
	}

	if (child_id) {
		struct bkey_i_snapshot *child;

		child = bch2_bkey_get_mut_typed(trans, &c_iter,
				     BTREE_ID_snapshots, POS(0, child_id),
				     0, snapshot);
		ret = PTR_ERR_OR_ZERO(child);
		bch2_fs_inconsistent_on(bch2_err_matches(ret, ENOENT), c,
					"missing snapshot %u", child_id);
		if (unlikely(ret))
			goto err;

		child->v.parent = cpu_to_le32(parent_id);

		if (!child->v.parent) {
			child->v.skip[0] = 0;
			child->v.skip[1] = 0;
			child->v.skip[2] = 0;
		}
	}

	if (!parent_id) {
		/*
		 * We're deleting the root of a snapshot tree: update the
		 * snapshot_tree entry to point to the new root, or delete it if
		 * this is the last snapshot ID in this tree:
		 */
		struct bkey_i_snapshot_tree *s_t;

		BUG_ON(s.v->children[1]);

		s_t = bch2_bkey_get_mut_typed(trans, &tree_iter,
				BTREE_ID_snapshot_trees, POS(0, le32_to_cpu(s.v->tree)),
				0, snapshot_tree);
		ret = PTR_ERR_OR_ZERO(s_t);
		if (ret)
			goto err;

		if (s.v->children[0]) {
			s_t->v.root_snapshot = s.v->children[0];
		} else {
			s_t->k.type = KEY_TYPE_deleted;
			set_bkey_val_u64s(&s_t->k, 0);
		}
	}

	ret = bch2_btree_delete_at(trans, &iter, 0);
err:
	bch2_trans_iter_exit(trans, &tree_iter);
	bch2_trans_iter_exit(trans, &p_iter);
	bch2_trans_iter_exit(trans, &c_iter);
	bch2_trans_iter_exit(trans, &iter);
	return ret;
}

static int create_snapids(struct btree_trans *trans, u32 parent, u32 tree,
			  u32 *new_snapids,
			  u32 *snapshot_subvols,
			  unsigned nr_snapids)
{
	struct bch_fs *c = trans->c;
	struct btree_iter iter;
	struct bkey_i_snapshot *n;
	struct bkey_s_c k;
	unsigned i, j;
	u32 depth = bch2_snapshot_depth(c, parent);
	int ret;

	bch2_trans_iter_init(trans, &iter, BTREE_ID_snapshots,
			     POS_MIN, BTREE_ITER_intent);
	k = bch2_btree_iter_peek(&iter);
	ret = bkey_err(k);
	if (ret)
		goto err;

	for (i = 0; i < nr_snapids; i++) {
		k = bch2_btree_iter_prev_slot(&iter);
		ret = bkey_err(k);
		if (ret)
			goto err;

		if (!k.k || !k.k->p.offset) {
			ret = -BCH_ERR_ENOSPC_snapshot_create;
			goto err;
		}

		n = bch2_bkey_alloc(trans, &iter, 0, snapshot);
		ret = PTR_ERR_OR_ZERO(n);
		if (ret)
			goto err;

		n->v.flags	= 0;
		n->v.parent	= cpu_to_le32(parent);
		n->v.subvol	= cpu_to_le32(snapshot_subvols[i]);
		n->v.tree	= cpu_to_le32(tree);
		n->v.depth	= cpu_to_le32(depth);
		n->v.btime.lo	= cpu_to_le64(bch2_current_time(c));
		n->v.btime.hi	= 0;

		for (j = 0; j < ARRAY_SIZE(n->v.skip); j++)
			n->v.skip[j] = cpu_to_le32(bch2_snapshot_skiplist_get(c, parent));

		bubble_sort(n->v.skip, ARRAY_SIZE(n->v.skip), cmp_le32);
		SET_BCH_SNAPSHOT_SUBVOL(&n->v, true);

		ret = __bch2_mark_snapshot(trans, BTREE_ID_snapshots, 0,
					 bkey_s_c_null, bkey_i_to_s_c(&n->k_i), 0);
		if (ret)
			goto err;

		new_snapids[i]	= iter.pos.offset;

		mutex_lock(&c->snapshot_table_lock);
		snapshot_t_mut(c, new_snapids[i])->equiv = new_snapids[i];
		mutex_unlock(&c->snapshot_table_lock);
	}
err:
	bch2_trans_iter_exit(trans, &iter);
	return ret;
}

/*
 * Create new snapshot IDs as children of an existing snapshot ID:
 */
static int bch2_snapshot_node_create_children(struct btree_trans *trans, u32 parent,
			      u32 *new_snapids,
			      u32 *snapshot_subvols,
			      unsigned nr_snapids)
{
	struct btree_iter iter;
	struct bkey_i_snapshot *n_parent;
	int ret = 0;

	n_parent = bch2_bkey_get_mut_typed(trans, &iter,
			BTREE_ID_snapshots, POS(0, parent),
			0, snapshot);
	ret = PTR_ERR_OR_ZERO(n_parent);
	if (unlikely(ret)) {
		if (bch2_err_matches(ret, ENOENT))
			bch_err(trans->c, "snapshot %u not found", parent);
		return ret;
	}

	if (n_parent->v.children[0] || n_parent->v.children[1]) {
		bch_err(trans->c, "Trying to add child snapshot nodes to parent that already has children");
		ret = -EINVAL;
		goto err;
	}

	ret = create_snapids(trans, parent, le32_to_cpu(n_parent->v.tree),
			     new_snapids, snapshot_subvols, nr_snapids);
	if (ret)
		goto err;

	n_parent->v.children[0] = cpu_to_le32(new_snapids[0]);
	n_parent->v.children[1] = cpu_to_le32(new_snapids[1]);
	n_parent->v.subvol = 0;
	SET_BCH_SNAPSHOT_SUBVOL(&n_parent->v, false);
err:
	bch2_trans_iter_exit(trans, &iter);
	return ret;
}

/*
 * Create a snapshot node that is the root of a new tree:
 */
static int bch2_snapshot_node_create_tree(struct btree_trans *trans,
			      u32 *new_snapids,
			      u32 *snapshot_subvols,
			      unsigned nr_snapids)
{
	struct bkey_i_snapshot_tree *n_tree;
	int ret;

	n_tree = __bch2_snapshot_tree_create(trans);
	ret =   PTR_ERR_OR_ZERO(n_tree) ?:
		create_snapids(trans, 0, n_tree->k.p.offset,
			     new_snapids, snapshot_subvols, nr_snapids);
	if (ret)
		return ret;

	n_tree->v.master_subvol	= cpu_to_le32(snapshot_subvols[0]);
	n_tree->v.root_snapshot	= cpu_to_le32(new_snapids[0]);
	return 0;
}

int bch2_snapshot_node_create(struct btree_trans *trans, u32 parent,
			      u32 *new_snapids,
			      u32 *snapshot_subvols,
			      unsigned nr_snapids)
{
	BUG_ON((parent == 0) != (nr_snapids == 1));
	BUG_ON((parent != 0) != (nr_snapids == 2));

	return parent
		? bch2_snapshot_node_create_children(trans, parent,
				new_snapids, snapshot_subvols, nr_snapids)
		: bch2_snapshot_node_create_tree(trans,
				new_snapids, snapshot_subvols, nr_snapids);

}

/*
 * If we have an unlinked inode in an internal snapshot node, and the inode
 * really has been deleted in all child snapshots, how does this get cleaned up?
 *
 * first there is the problem of how keys that have been overwritten in all
 * child snapshots get deleted (unimplemented?), but inodes may perhaps be
 * special?
 *
 * also: unlinked inode in internal snapshot appears to not be getting deleted
 * correctly if inode doesn't exist in leaf snapshots
 *
 * solution:
 *
 * for a key in an interior snapshot node that needs work to be done that
 * requires it to be mutated: iterate over all descendent leaf nodes and copy
 * that key to snapshot leaf nodes, where we can mutate it
 */

static int delete_dead_snapshots_process_key(struct btree_trans *trans,
			       struct btree_iter *iter,
			       struct bkey_s_c k,
			       snapshot_id_list *deleted,
			       snapshot_id_list *equiv_seen,
			       struct bpos *last_pos)
{
	int ret = bch2_check_key_has_snapshot(trans, iter, k);
	if (ret)
		return ret < 0 ? ret : 0;

	struct bch_fs *c = trans->c;
	u32 equiv = bch2_snapshot_equiv(c, k.k->p.snapshot);
	if (!equiv) /* key for invalid snapshot node, but we chose not to delete */
		return 0;

	if (!bkey_eq(k.k->p, *last_pos))
		equiv_seen->nr = 0;

	if (snapshot_list_has_id(deleted, k.k->p.snapshot))
		return bch2_btree_delete_at(trans, iter,
					    BTREE_UPDATE_internal_snapshot_node);

	if (!bpos_eq(*last_pos, k.k->p) &&
	    snapshot_list_has_id(equiv_seen, equiv))
		return bch2_btree_delete_at(trans, iter,
					    BTREE_UPDATE_internal_snapshot_node);

	*last_pos = k.k->p;

	ret = snapshot_list_add_nodup(c, equiv_seen, equiv);
	if (ret)
		return ret;

	/*
	 * When we have a linear chain of snapshot nodes, we consider
	 * those to form an equivalence class: we're going to collapse
	 * them all down to a single node, and keep the leaf-most node -
	 * which has the same id as the equivalence class id.
	 *
	 * If there are multiple keys in different snapshots at the same
	 * position, we're only going to keep the one in the newest
	 * snapshot (we delete the others above) - the rest have been
	 * overwritten and are redundant, and for the key we're going to keep we
	 * need to move it to the equivalance class ID if it's not there
	 * already.
	 */
	if (equiv != k.k->p.snapshot) {
		struct bkey_i *new = bch2_bkey_make_mut_noupdate(trans, k);
		int ret = PTR_ERR_OR_ZERO(new);
		if (ret)
			return ret;

		new->k.p.snapshot = equiv;

		struct btree_iter new_iter;
		bch2_trans_iter_init(trans, &new_iter, iter->btree_id, new->k.p,
				     BTREE_ITER_all_snapshots|
				     BTREE_ITER_cached|
				     BTREE_ITER_intent);

		ret =   bch2_btree_iter_traverse(&new_iter) ?:
			bch2_trans_update(trans, &new_iter, new,
					BTREE_UPDATE_internal_snapshot_node) ?:
			bch2_btree_delete_at(trans, iter,
					BTREE_UPDATE_internal_snapshot_node);
		bch2_trans_iter_exit(trans, &new_iter);
		if (ret)
			return ret;
	}

	return 0;
}

static int bch2_snapshot_needs_delete(struct btree_trans *trans, struct bkey_s_c k)
{
	struct bkey_s_c_snapshot snap;
	u32 children[2];
	int ret;

	if (k.k->type != KEY_TYPE_snapshot)
		return 0;

	snap = bkey_s_c_to_snapshot(k);
	if (BCH_SNAPSHOT_DELETED(snap.v) ||
	    BCH_SNAPSHOT_SUBVOL(snap.v))
		return 0;

	children[0] = le32_to_cpu(snap.v->children[0]);
	children[1] = le32_to_cpu(snap.v->children[1]);

	ret   = bch2_snapshot_live(trans, children[0]) ?:
		bch2_snapshot_live(trans, children[1]);
	if (ret < 0)
		return ret;
	return !ret;
}

/*
 * For a given snapshot, if it doesn't have a subvolume that points to it, and
 * it doesn't have child snapshot nodes - it's now redundant and we can mark it
 * as deleted.
 */
static int bch2_delete_redundant_snapshot(struct btree_trans *trans, struct bkey_s_c k)
{
	int ret = bch2_snapshot_needs_delete(trans, k);

	return ret <= 0
		? ret
		: bch2_snapshot_node_set_deleted(trans, k.k->p.offset);
}

static inline u32 bch2_snapshot_nth_parent_skip(struct bch_fs *c, u32 id, u32 n,
						snapshot_id_list *skip)
{
	rcu_read_lock();
	while (snapshot_list_has_id(skip, id))
		id = __bch2_snapshot_parent(c, id);

	while (n--) {
		do {
			id = __bch2_snapshot_parent(c, id);
		} while (snapshot_list_has_id(skip, id));
	}
	rcu_read_unlock();

	return id;
}

static int bch2_fix_child_of_deleted_snapshot(struct btree_trans *trans,
					      struct btree_iter *iter, struct bkey_s_c k,
					      snapshot_id_list *deleted)
{
	struct bch_fs *c = trans->c;
	u32 nr_deleted_ancestors = 0;
	struct bkey_i_snapshot *s;
	int ret;

	if (k.k->type != KEY_TYPE_snapshot)
		return 0;

	if (snapshot_list_has_id(deleted, k.k->p.offset))
		return 0;

	s = bch2_bkey_make_mut_noupdate_typed(trans, k, snapshot);
	ret = PTR_ERR_OR_ZERO(s);
	if (ret)
		return ret;

	darray_for_each(*deleted, i)
		nr_deleted_ancestors += bch2_snapshot_is_ancestor(c, s->k.p.offset, *i);

	if (!nr_deleted_ancestors)
		return 0;

	le32_add_cpu(&s->v.depth, -nr_deleted_ancestors);

	if (!s->v.depth) {
		s->v.skip[0] = 0;
		s->v.skip[1] = 0;
		s->v.skip[2] = 0;
	} else {
		u32 depth = le32_to_cpu(s->v.depth);
		u32 parent = bch2_snapshot_parent(c, s->k.p.offset);

		for (unsigned j = 0; j < ARRAY_SIZE(s->v.skip); j++) {
			u32 id = le32_to_cpu(s->v.skip[j]);

			if (snapshot_list_has_id(deleted, id)) {
				id = bch2_snapshot_nth_parent_skip(c,
							parent,
							depth > 1
							? get_random_u32_below(depth - 1)
							: 0,
							deleted);
				s->v.skip[j] = cpu_to_le32(id);
			}
		}

		bubble_sort(s->v.skip, ARRAY_SIZE(s->v.skip), cmp_le32);
	}

	return bch2_trans_update(trans, iter, &s->k_i, 0);
}

int bch2_delete_dead_snapshots(struct bch_fs *c)
{
	struct btree_trans *trans;
	snapshot_id_list deleted = { 0 };
	snapshot_id_list deleted_interior = { 0 };
	int ret = 0;

	if (!test_and_clear_bit(BCH_FS_need_delete_dead_snapshots, &c->flags))
		return 0;

	trans = bch2_trans_get(c);

	/*
	 * For every snapshot node: If we have no live children and it's not
	 * pointed to by a subvolume, delete it:
	 */
	ret = for_each_btree_key_commit(trans, iter, BTREE_ID_snapshots,
			POS_MIN, 0, k,
			NULL, NULL, 0,
		bch2_delete_redundant_snapshot(trans, k));
	bch_err_msg(c, ret, "deleting redundant snapshots");
	if (ret)
		goto err;

	ret = for_each_btree_key(trans, iter, BTREE_ID_snapshots,
				 POS_MIN, 0, k,
		bch2_snapshot_set_equiv(trans, k));
	bch_err_msg(c, ret, "in bch2_snapshots_set_equiv");
	if (ret)
		goto err;

	ret = for_each_btree_key(trans, iter, BTREE_ID_snapshots,
				 POS_MIN, 0, k, ({
		if (k.k->type != KEY_TYPE_snapshot)
			continue;

		BCH_SNAPSHOT_DELETED(bkey_s_c_to_snapshot(k).v)
			? snapshot_list_add(c, &deleted, k.k->p.offset)
			: 0;
	}));
	bch_err_msg(c, ret, "walking snapshots");
	if (ret)
		goto err;

	for (unsigned btree = 0; btree < BTREE_ID_NR; btree++) {
		struct bpos last_pos = POS_MIN;
		snapshot_id_list equiv_seen = { 0 };
		struct disk_reservation res = { 0 };

		if (!btree_type_has_snapshots(btree))
			continue;

		ret = for_each_btree_key_commit(trans, iter,
				btree, POS_MIN,
				BTREE_ITER_prefetch|BTREE_ITER_all_snapshots, k,
				&res, NULL, BCH_TRANS_COMMIT_no_enospc,
			delete_dead_snapshots_process_key(trans, &iter, k, &deleted,
							  &equiv_seen, &last_pos));

		bch2_disk_reservation_put(c, &res);
		darray_exit(&equiv_seen);

		bch_err_msg(c, ret, "deleting keys from dying snapshots");
		if (ret)
			goto err;
	}

	bch2_trans_unlock(trans);
	down_write(&c->snapshot_create_lock);

	ret = for_each_btree_key(trans, iter, BTREE_ID_snapshots,
				 POS_MIN, 0, k, ({
		u32 snapshot = k.k->p.offset;
		u32 equiv = bch2_snapshot_equiv(c, snapshot);

		equiv != snapshot
			? snapshot_list_add(c, &deleted_interior, snapshot)
			: 0;
	}));

	bch_err_msg(c, ret, "walking snapshots");
	if (ret)
		goto err_create_lock;

	/*
	 * Fixing children of deleted snapshots can't be done completely
	 * atomically, if we crash between here and when we delete the interior
	 * nodes some depth fields will be off:
	 */
	ret = for_each_btree_key_commit(trans, iter, BTREE_ID_snapshots, POS_MIN,
				  BTREE_ITER_intent, k,
				  NULL, NULL, BCH_TRANS_COMMIT_no_enospc,
		bch2_fix_child_of_deleted_snapshot(trans, &iter, k, &deleted_interior));
	if (ret)
		goto err_create_lock;

	darray_for_each(deleted, i) {
		ret = commit_do(trans, NULL, NULL, 0,
			bch2_snapshot_node_delete(trans, *i));
		bch_err_msg(c, ret, "deleting snapshot %u", *i);
		if (ret)
			goto err_create_lock;
	}

	darray_for_each(deleted_interior, i) {
		ret = commit_do(trans, NULL, NULL, 0,
			bch2_snapshot_node_delete(trans, *i));
		bch_err_msg(c, ret, "deleting snapshot %u", *i);
		if (ret)
			goto err_create_lock;
	}
err_create_lock:
	up_write(&c->snapshot_create_lock);
err:
	darray_exit(&deleted_interior);
	darray_exit(&deleted);
	bch2_trans_put(trans);
	bch_err_fn(c, ret);
	return ret;
}

void bch2_delete_dead_snapshots_work(struct work_struct *work)
{
	struct bch_fs *c = container_of(work, struct bch_fs, snapshot_delete_work);

	set_worker_desc("bcachefs-delete-dead-snapshots/%s", c->name);

	bch2_delete_dead_snapshots(c);
	bch2_write_ref_put(c, BCH_WRITE_REF_delete_dead_snapshots);
}

void bch2_delete_dead_snapshots_async(struct bch_fs *c)
{
	if (bch2_write_ref_tryget(c, BCH_WRITE_REF_delete_dead_snapshots) &&
	    !queue_work(c->write_ref_wq, &c->snapshot_delete_work))
		bch2_write_ref_put(c, BCH_WRITE_REF_delete_dead_snapshots);
}

int __bch2_key_has_snapshot_overwrites(struct btree_trans *trans,
				       enum btree_id id,
				       struct bpos pos)
{
	struct bch_fs *c = trans->c;
	struct btree_iter iter;
	struct bkey_s_c k;
	int ret;

	bch2_trans_iter_init(trans, &iter, id, pos,
			     BTREE_ITER_not_extents|
			     BTREE_ITER_all_snapshots);
	while (1) {
		k = bch2_btree_iter_prev(&iter);
		ret = bkey_err(k);
		if (ret)
			break;

		if (!k.k)
			break;

		if (!bkey_eq(pos, k.k->p))
			break;

		if (bch2_snapshot_is_ancestor(c, k.k->p.snapshot, pos.snapshot)) {
			ret = 1;
			break;
		}
	}
	bch2_trans_iter_exit(trans, &iter);

	return ret;
}

static u32 bch2_snapshot_smallest_child(struct bch_fs *c, u32 id)
{
	const struct snapshot_t *s = snapshot_t(c, id);

	return s->children[1] ?: s->children[0];
}

static u32 bch2_snapshot_smallest_descendent(struct bch_fs *c, u32 id)
{
	u32 child;

	while ((child = bch2_snapshot_smallest_child(c, id)))
		id = child;
	return id;
}

static int bch2_propagate_key_to_snapshot_leaf(struct btree_trans *trans,
					       enum btree_id btree,
					       struct bkey_s_c interior_k,
					       u32 leaf_id, struct bpos *new_min_pos)
{
	struct btree_iter iter;
	struct bpos pos = interior_k.k->p;
	struct bkey_s_c k;
	struct bkey_i *new;
	int ret;

	pos.snapshot = leaf_id;

	bch2_trans_iter_init(trans, &iter, btree, pos, BTREE_ITER_intent);
	k = bch2_btree_iter_peek_slot(&iter);
	ret = bkey_err(k);
	if (ret)
		goto out;

	/* key already overwritten in this snapshot? */
	if (k.k->p.snapshot != interior_k.k->p.snapshot)
		goto out;

	if (bpos_eq(*new_min_pos, POS_MIN)) {
		*new_min_pos = k.k->p;
		new_min_pos->snapshot = leaf_id;
	}

	new = bch2_bkey_make_mut_noupdate(trans, interior_k);
	ret = PTR_ERR_OR_ZERO(new);
	if (ret)
		goto out;

	new->k.p.snapshot = leaf_id;
	ret = bch2_trans_update(trans, &iter, new, 0);
out:
	bch2_trans_iter_exit(trans, &iter);
	return ret;
}

int bch2_propagate_key_to_snapshot_leaves(struct btree_trans *trans,
					  enum btree_id btree,
					  struct bkey_s_c k,
					  struct bpos *new_min_pos)
{
	struct bch_fs *c = trans->c;
	struct bkey_buf sk;
	u32 restart_count = trans->restart_count;
	int ret = 0;

	bch2_bkey_buf_init(&sk);
	bch2_bkey_buf_reassemble(&sk, c, k);
	k = bkey_i_to_s_c(sk.k);

	*new_min_pos = POS_MIN;

	for (u32 id = bch2_snapshot_smallest_descendent(c, k.k->p.snapshot);
	     id < k.k->p.snapshot;
	     id++) {
		if (!bch2_snapshot_is_ancestor(c, id, k.k->p.snapshot) ||
		    !bch2_snapshot_is_leaf(c, id))
			continue;
again:
		ret =   btree_trans_too_many_iters(trans) ?:
			bch2_propagate_key_to_snapshot_leaf(trans, btree, k, id, new_min_pos) ?:
			bch2_trans_commit(trans, NULL, NULL, 0);
		if (ret && bch2_err_matches(ret, BCH_ERR_transaction_restart)) {
			bch2_trans_begin(trans);
			goto again;
		}

		if (ret)
			break;
	}

	bch2_bkey_buf_exit(&sk, c);

	return ret ?: trans_was_restarted(trans, restart_count);
}

static int bch2_check_snapshot_needs_deletion(struct btree_trans *trans, struct bkey_s_c k)
{
	struct bch_fs *c = trans->c;
	struct bkey_s_c_snapshot snap;
	int ret = 0;

	if (k.k->type != KEY_TYPE_snapshot)
		return 0;

	snap = bkey_s_c_to_snapshot(k);
	if (BCH_SNAPSHOT_DELETED(snap.v) ||
	    bch2_snapshot_equiv(c, k.k->p.offset) != k.k->p.offset ||
	    (ret = bch2_snapshot_needs_delete(trans, k)) > 0) {
		set_bit(BCH_FS_need_delete_dead_snapshots, &c->flags);
		return 0;
	}

	return ret;
}

int bch2_snapshots_read(struct bch_fs *c)
{
	int ret = bch2_trans_run(c,
		for_each_btree_key(trans, iter, BTREE_ID_snapshots,
				   POS_MIN, 0, k,
			__bch2_mark_snapshot(trans, BTREE_ID_snapshots, 0, bkey_s_c_null, k, 0) ?:
			bch2_snapshot_set_equiv(trans, k) ?:
			bch2_check_snapshot_needs_deletion(trans, k)) ?:
		for_each_btree_key(trans, iter, BTREE_ID_snapshots,
				   POS_MIN, 0, k,
			   (set_is_ancestor_bitmap(c, k.k->p.offset), 0)));
	bch_err_fn(c, ret);

	/*
	 * It's important that we check if we need to reconstruct snapshots
	 * before going RW, so we mark that pass as required in the superblock -
	 * otherwise, we could end up deleting keys with missing snapshot nodes
	 * instead
	 */
	BUG_ON(!test_bit(BCH_FS_new_fs, &c->flags) &&
	       test_bit(BCH_FS_may_go_rw, &c->flags));

	if (bch2_err_matches(ret, EIO) ||
	    (c->sb.btrees_lost_data & BIT_ULL(BTREE_ID_snapshots)))
		ret = bch2_run_explicit_recovery_pass_persistent(c, BCH_RECOVERY_PASS_reconstruct_snapshots);

	return ret;
}

void bch2_fs_snapshots_exit(struct bch_fs *c)
{
	kvfree(rcu_dereference_protected(c->snapshots, true));
}<|MERGE_RESOLUTION|>--- conflicted
+++ resolved
@@ -1055,13 +1055,8 @@
 	struct printbuf buf = PRINTBUF;
 	int ret = 0;
 
-<<<<<<< HEAD
-	if (fsck_err_on(!bch2_snapshot_equiv(c, k.k->p.snapshot), c,
-			bkey_in_missing_snapshot,
-=======
 	if (fsck_err_on(!bch2_snapshot_equiv(c, k.k->p.snapshot),
 			trans, bkey_in_missing_snapshot,
->>>>>>> 8400291e
 			"key in missing snapshot %s, delete?",
 			(bch2_bkey_val_to_text(&buf, c, k), buf.buf)))
 		ret = bch2_btree_delete_at(trans, iter,
