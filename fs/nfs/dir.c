--- conflicted
+++ resolved
@@ -1397,10 +1397,6 @@
 	if (IS_ERR(label))
 		goto out;
 
-<<<<<<< HEAD
-	/* Protect against concurrent sillydeletes */
-=======
->>>>>>> 47be6184
 	trace_nfs_lookup_enter(dir, dentry, flags);
 	error = NFS_PROTO(dir)->lookup(dir, &dentry->d_name, fhandle, fattr, label);
 	if (error == -ENOENT)
