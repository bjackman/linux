// SPDX-License-Identifier: GPL-2.0-or-later
/*
 * Copyright (C) 2022 Oracle.  All Rights Reserved.
 * Author: Allison Henderson <allison.henderson@oracle.com>
 */

#include "xfs.h"
#include "xfs_fs.h"
#include "xfs_format.h"
#include "xfs_trans_resv.h"
#include "xfs_shared.h"
#include "xfs_mount.h"
#include "xfs_defer.h"
#include "xfs_log_format.h"
#include "xfs_trans.h"
#include "xfs_bmap_btree.h"
#include "xfs_trans_priv.h"
#include "xfs_log.h"
#include "xfs_inode.h"
#include "xfs_da_format.h"
#include "xfs_da_btree.h"
#include "xfs_attr.h"
#include "xfs_attr_item.h"
#include "xfs_trace.h"
#include "xfs_trans_space.h"
#include "xfs_errortag.h"
#include "xfs_error.h"
#include "xfs_log_priv.h"
#include "xfs_log_recover.h"
#include "xfs_parent.h"

struct kmem_cache		*xfs_attri_cache;
struct kmem_cache		*xfs_attrd_cache;

static const struct xfs_item_ops xfs_attri_item_ops;
static const struct xfs_item_ops xfs_attrd_item_ops;

static inline struct xfs_attri_log_item *ATTRI_ITEM(struct xfs_log_item *lip)
{
	return container_of(lip, struct xfs_attri_log_item, attri_item);
}

/*
 * Shared xattr name/value buffers for logged extended attribute operations
 *
 * When logging updates to extended attributes, we can create quite a few
 * attribute log intent items for a single xattr update.  To avoid cycling the
 * memory allocator and memcpy overhead, the name (and value, for setxattr)
 * are kept in a refcounted object that is shared across all related log items
 * and the upper-level deferred work state structure.  The shared buffer has
 * a control structure, followed by the name, and then the value.
 */

static inline struct xfs_attri_log_nameval *
xfs_attri_log_nameval_get(
	struct xfs_attri_log_nameval	*nv)
{
	if (!refcount_inc_not_zero(&nv->refcount))
		return NULL;
	return nv;
}

static inline void
xfs_attri_log_nameval_put(
	struct xfs_attri_log_nameval	*nv)
{
	if (!nv)
		return;
	if (refcount_dec_and_test(&nv->refcount))
		kvfree(nv);
}

static inline struct xfs_attri_log_nameval *
xfs_attri_log_nameval_alloc(
	const void			*name,
	unsigned int			name_len,
	const void			*new_name,
	unsigned int			new_name_len,
	const void			*value,
	unsigned int			value_len,
	const void			*new_value,
	unsigned int			new_value_len)
{
	struct xfs_attri_log_nameval	*nv;

	/*
	 * This could be over 64kB in length, so we have to use kvmalloc() for
	 * this. But kvmalloc() utterly sucks, so we use our own version.
	 */
	nv = xlog_kvmalloc(sizeof(struct xfs_attri_log_nameval) +
					name_len + new_name_len + value_len +
					new_value_len);

	nv->name.i_addr = nv + 1;
	nv->name.i_len = name_len;
	nv->name.i_type = XLOG_REG_TYPE_ATTR_NAME;
	memcpy(nv->name.i_addr, name, name_len);

	if (new_name_len) {
		nv->new_name.i_addr = nv->name.i_addr + name_len;
		nv->new_name.i_len = new_name_len;
		memcpy(nv->new_name.i_addr, new_name, new_name_len);
	} else {
		nv->new_name.i_addr = NULL;
		nv->new_name.i_len = 0;
	}
	nv->new_name.i_type = XLOG_REG_TYPE_ATTR_NEWNAME;

	if (value_len) {
		nv->value.i_addr = nv->name.i_addr + name_len + new_name_len;
		nv->value.i_len = value_len;
		memcpy(nv->value.i_addr, value, value_len);
	} else {
		nv->value.i_addr = NULL;
		nv->value.i_len = 0;
	}
	nv->value.i_type = XLOG_REG_TYPE_ATTR_VALUE;

	if (new_value_len) {
		nv->new_value.i_addr = nv->name.i_addr + name_len +
						new_name_len + value_len;
		nv->new_value.i_len = new_value_len;
		memcpy(nv->new_value.i_addr, new_value, new_value_len);
	} else {
		nv->new_value.i_addr = NULL;
		nv->new_value.i_len = 0;
	}
	nv->new_value.i_type = XLOG_REG_TYPE_ATTR_NEWVALUE;

	refcount_set(&nv->refcount, 1);
	return nv;
}

STATIC void
xfs_attri_item_free(
	struct xfs_attri_log_item	*attrip)
{
	kvfree(attrip->attri_item.li_lv_shadow);
	xfs_attri_log_nameval_put(attrip->attri_nameval);
	kmem_cache_free(xfs_attri_cache, attrip);
}

/*
 * Freeing the attrip requires that we remove it from the AIL if it has already
 * been placed there. However, the ATTRI may not yet have been placed in the
 * AIL when called by xfs_attri_release() from ATTRD processing due to the
 * ordering of committed vs unpin operations in bulk insert operations. Hence
 * the reference count to ensure only the last caller frees the ATTRI.
 */
STATIC void
xfs_attri_release(
	struct xfs_attri_log_item	*attrip)
{
	ASSERT(atomic_read(&attrip->attri_refcount) > 0);
	if (!atomic_dec_and_test(&attrip->attri_refcount))
		return;

	xfs_trans_ail_delete(&attrip->attri_item, 0);
	xfs_attri_item_free(attrip);
}

STATIC void
xfs_attri_item_size(
	struct xfs_log_item		*lip,
	int				*nvecs,
	int				*nbytes)
{
	struct xfs_attri_log_item       *attrip = ATTRI_ITEM(lip);
	struct xfs_attri_log_nameval	*nv = attrip->attri_nameval;

	*nvecs += 2;
	*nbytes += sizeof(struct xfs_attri_log_format) +
			xlog_calc_iovec_len(nv->name.i_len);

	if (nv->new_name.i_len) {
		*nvecs += 1;
		*nbytes += xlog_calc_iovec_len(nv->new_name.i_len);
	}

	if (nv->value.i_len) {
		*nvecs += 1;
		*nbytes += xlog_calc_iovec_len(nv->value.i_len);
	}

	if (nv->new_value.i_len) {
		*nvecs += 1;
		*nbytes += xlog_calc_iovec_len(nv->new_value.i_len);
	}
}

/*
 * This is called to fill in the log iovecs for the given attri log
 * item. We use  1 iovec for the attri_format_item, 1 for the name, and
 * another for the value if it is present
 */
STATIC void
xfs_attri_item_format(
	struct xfs_log_item		*lip,
	struct xfs_log_vec		*lv)
{
	struct xfs_attri_log_item	*attrip = ATTRI_ITEM(lip);
	struct xfs_log_iovec		*vecp = NULL;
	struct xfs_attri_log_nameval	*nv = attrip->attri_nameval;

	attrip->attri_format.alfi_type = XFS_LI_ATTRI;
	attrip->attri_format.alfi_size = 1;

	/*
	 * This size accounting must be done before copying the attrip into the
	 * iovec.  If we do it after, the wrong size will be recorded to the log
	 * and we trip across assertion checks for bad region sizes later during
	 * the log recovery.
	 */

	ASSERT(nv->name.i_len > 0);
	attrip->attri_format.alfi_size++;

	if (nv->new_name.i_len > 0)
		attrip->attri_format.alfi_size++;

	if (nv->value.i_len > 0)
		attrip->attri_format.alfi_size++;

	if (nv->new_value.i_len > 0)
		attrip->attri_format.alfi_size++;

	xlog_copy_iovec(lv, &vecp, XLOG_REG_TYPE_ATTRI_FORMAT,
			&attrip->attri_format,
			sizeof(struct xfs_attri_log_format));
	xlog_copy_from_iovec(lv, &vecp, &nv->name);

	if (nv->new_name.i_len > 0)
		xlog_copy_from_iovec(lv, &vecp, &nv->new_name);

	if (nv->value.i_len > 0)
		xlog_copy_from_iovec(lv, &vecp, &nv->value);

	if (nv->new_value.i_len > 0)
		xlog_copy_from_iovec(lv, &vecp, &nv->new_value);
}

/*
 * The unpin operation is the last place an ATTRI is manipulated in the log. It
 * is either inserted in the AIL or aborted in the event of a log I/O error. In
 * either case, the ATTRI transaction has been successfully committed to make
 * it this far. Therefore, we expect whoever committed the ATTRI to either
 * construct and commit the ATTRD or drop the ATTRD's reference in the event of
 * error. Simply drop the log's ATTRI reference now that the log is done with
 * it.
 */
STATIC void
xfs_attri_item_unpin(
	struct xfs_log_item	*lip,
	int			remove)
{
	xfs_attri_release(ATTRI_ITEM(lip));
}


STATIC void
xfs_attri_item_release(
	struct xfs_log_item	*lip)
{
	xfs_attri_release(ATTRI_ITEM(lip));
}

/*
 * Allocate and initialize an attri item.  Caller may allocate an additional
 * trailing buffer for name and value
 */
STATIC struct xfs_attri_log_item *
xfs_attri_init(
	struct xfs_mount		*mp,
	struct xfs_attri_log_nameval	*nv)
{
	struct xfs_attri_log_item	*attrip;

	attrip = kmem_cache_zalloc(xfs_attri_cache, GFP_KERNEL | __GFP_NOFAIL);

	/*
	 * Grab an extra reference to the name/value buffer for this log item.
	 * The caller retains its own reference!
	 */
	attrip->attri_nameval = xfs_attri_log_nameval_get(nv);
	ASSERT(attrip->attri_nameval);

	xfs_log_item_init(mp, &attrip->attri_item, XFS_LI_ATTRI,
			  &xfs_attri_item_ops);
	attrip->attri_format.alfi_id = (uintptr_t)(void *)attrip;
	atomic_set(&attrip->attri_refcount, 2);

	return attrip;
}

static inline struct xfs_attrd_log_item *ATTRD_ITEM(struct xfs_log_item *lip)
{
	return container_of(lip, struct xfs_attrd_log_item, attrd_item);
}

STATIC void
xfs_attrd_item_free(struct xfs_attrd_log_item *attrdp)
{
	kvfree(attrdp->attrd_item.li_lv_shadow);
	kmem_cache_free(xfs_attrd_cache, attrdp);
}

STATIC void
xfs_attrd_item_size(
	struct xfs_log_item		*lip,
	int				*nvecs,
	int				*nbytes)
{
	*nvecs += 1;
	*nbytes += sizeof(struct xfs_attrd_log_format);
}

/*
 * This is called to fill in the log iovecs for the given attrd log item. We use
 * only 1 iovec for the attrd_format, and we point that at the attr_log_format
 * structure embedded in the attrd item.
 */
STATIC void
xfs_attrd_item_format(
	struct xfs_log_item	*lip,
	struct xfs_log_vec	*lv)
{
	struct xfs_attrd_log_item	*attrdp = ATTRD_ITEM(lip);
	struct xfs_log_iovec		*vecp = NULL;

	attrdp->attrd_format.alfd_type = XFS_LI_ATTRD;
	attrdp->attrd_format.alfd_size = 1;

	xlog_copy_iovec(lv, &vecp, XLOG_REG_TYPE_ATTRD_FORMAT,
			&attrdp->attrd_format,
			sizeof(struct xfs_attrd_log_format));
}

/*
 * The ATTRD is either committed or aborted if the transaction is canceled. If
 * the transaction is canceled, drop our reference to the ATTRI and free the
 * ATTRD.
 */
STATIC void
xfs_attrd_item_release(
	struct xfs_log_item		*lip)
{
	struct xfs_attrd_log_item	*attrdp = ATTRD_ITEM(lip);

	xfs_attri_release(attrdp->attrd_attrip);
	xfs_attrd_item_free(attrdp);
}

static struct xfs_log_item *
xfs_attrd_item_intent(
	struct xfs_log_item	*lip)
{
	return &ATTRD_ITEM(lip)->attrd_attrip->attri_item;
}

<<<<<<< HEAD
=======
static inline unsigned int
xfs_attr_log_item_op(const struct xfs_attri_log_format *attrp)
{
	return attrp->alfi_op_flags & XFS_ATTRI_OP_FLAGS_TYPE_MASK;
}

>>>>>>> 0c383648
/* Log an attr to the intent item. */
STATIC void
xfs_attr_log_item(
	struct xfs_trans		*tp,
	struct xfs_attri_log_item	*attrip,
	const struct xfs_attr_intent	*attr)
{
	struct xfs_attri_log_format	*attrp;
<<<<<<< HEAD
=======
	struct xfs_attri_log_nameval	*nv = attr->xattri_nameval;
	struct xfs_da_args		*args = attr->xattri_da_args;
>>>>>>> 0c383648

	/*
	 * At this point the xfs_attr_intent has been constructed, and we've
	 * created the log intent. Fill in the attri log item and log format
	 * structure with fields from this xfs_attr_intent
	 */
	attrp = &attrip->attri_format;
	attrp->alfi_ino = args->dp->i_ino;
	ASSERT(!(attr->xattri_op_flags & ~XFS_ATTRI_OP_FLAGS_TYPE_MASK));
	attrp->alfi_op_flags = attr->xattri_op_flags;
	attrp->alfi_value_len = nv->value.i_len;

	switch (xfs_attr_log_item_op(attrp)) {
	case XFS_ATTRI_OP_FLAGS_PPTR_REPLACE:
		ASSERT(nv->value.i_len == nv->new_value.i_len);

		attrp->alfi_igen = VFS_I(args->dp)->i_generation;
		attrp->alfi_old_name_len = nv->name.i_len;
		attrp->alfi_new_name_len = nv->new_name.i_len;
		break;
	case XFS_ATTRI_OP_FLAGS_PPTR_REMOVE:
	case XFS_ATTRI_OP_FLAGS_PPTR_SET:
		attrp->alfi_igen = VFS_I(args->dp)->i_generation;
		fallthrough;
	default:
		attrp->alfi_name_len = nv->name.i_len;
		break;
	}

	ASSERT(!(args->attr_filter & ~XFS_ATTRI_FILTER_MASK));
	attrp->alfi_attr_filter = args->attr_filter;
}

/* Get an ATTRI. */
static struct xfs_log_item *
xfs_attr_create_intent(
	struct xfs_trans		*tp,
	struct list_head		*items,
	unsigned int			count,
	bool				sort)
{
	struct xfs_mount		*mp = tp->t_mountp;
	struct xfs_attri_log_item	*attrip;
	struct xfs_attr_intent		*attr;
	struct xfs_da_args		*args;

	ASSERT(count == 1);

	/*
	 * Each attr item only performs one attribute operation at a time, so
	 * this is a list of one
	 */
	attr = list_first_entry_or_null(items, struct xfs_attr_intent,
			xattri_list);
	args = attr->xattri_da_args;

	if (!(args->op_flags & XFS_DA_OP_LOGGED))
		return NULL;

	/*
	 * Create a buffer to store the attribute name and value.  This buffer
	 * will be shared between the higher level deferred xattr work state
	 * and the lower level xattr log items.
	 */
	if (!attr->xattri_nameval) {
		/*
		 * Transfer our reference to the name/value buffer to the
		 * deferred work state structure.
		 */
		attr->xattri_nameval = xfs_attri_log_nameval_alloc(
				args->name, args->namelen,
				args->new_name, args->new_namelen,
				args->value, args->valuelen,
				args->new_value, args->new_valuelen);
	}

	attrip = xfs_attri_init(mp, attr->xattri_nameval);
	xfs_attr_log_item(tp, attrip, attr);

	return &attrip->attri_item;
}

static inline void
xfs_attr_free_item(
	struct xfs_attr_intent		*attr)
{
	if (attr->xattri_da_state)
		xfs_da_state_free(attr->xattri_da_state);
	xfs_attri_log_nameval_put(attr->xattri_nameval);
	if (attr->xattri_da_args->op_flags & XFS_DA_OP_RECOVERY)
		kfree(attr);
	else
		kmem_cache_free(xfs_attr_intent_cache, attr);
}

static inline struct xfs_attr_intent *attri_entry(const struct list_head *e)
{
	return list_entry(e, struct xfs_attr_intent, xattri_list);
}

/* Process an attr. */
STATIC int
xfs_attr_finish_item(
	struct xfs_trans		*tp,
	struct xfs_log_item		*done,
	struct list_head		*item,
	struct xfs_btree_cur		**state)
{
	struct xfs_attr_intent		*attr = attri_entry(item);
	struct xfs_da_args		*args;
	int				error;

	args = attr->xattri_da_args;

	/* Reset trans after EAGAIN cycle since the transaction is new */
	args->trans = tp;

	if (XFS_TEST_ERROR(false, args->dp->i_mount, XFS_ERRTAG_LARP)) {
		error = -EIO;
		goto out;
	}

	/* If an attr removal is trivially complete, we're done. */
	if (attr->xattri_op_flags == XFS_ATTRI_OP_FLAGS_REMOVE &&
	    !xfs_inode_hasattr(args->dp)) {
		error = 0;
		goto out;
	}
<<<<<<< HEAD

	error = xfs_attr_set_iter(attr);
	if (!error && attr->xattri_dela_state != XFS_DAS_DONE)
		return -EAGAIN;

=======

	error = xfs_attr_set_iter(attr);
	if (!error && attr->xattri_dela_state != XFS_DAS_DONE)
		return -EAGAIN;

>>>>>>> 0c383648
out:
	xfs_attr_free_item(attr);
	return error;
}

/* Abort all pending ATTRs. */
STATIC void
xfs_attr_abort_intent(
	struct xfs_log_item		*intent)
{
	xfs_attri_release(ATTRI_ITEM(intent));
}

/* Cancel an attr */
STATIC void
xfs_attr_cancel_item(
	struct list_head		*item)
{
	struct xfs_attr_intent		*attr = attri_entry(item);

	xfs_attr_free_item(attr);
}

STATIC bool
xfs_attri_item_match(
	struct xfs_log_item	*lip,
	uint64_t		intent_id)
{
	return ATTRI_ITEM(lip)->attri_format.alfi_id == intent_id;
}

static inline bool
xfs_attri_validate_namelen(unsigned int namelen)
{
	return namelen > 0 && namelen <= XATTR_NAME_MAX;
}

/* Is this recovered ATTRI format ok? */
static inline bool
xfs_attri_validate(
	struct xfs_mount		*mp,
	struct xfs_attri_log_format	*attrp)
{
	unsigned int			op = xfs_attr_log_item_op(attrp);

	if (attrp->alfi_op_flags & ~XFS_ATTRI_OP_FLAGS_TYPE_MASK)
		return false;

	if (attrp->alfi_attr_filter & ~XFS_ATTRI_FILTER_MASK)
		return false;

	if (!xfs_attr_check_namespace(attrp->alfi_attr_filter &
				      XFS_ATTR_NSP_ONDISK_MASK))
		return false;

	switch (op) {
	case XFS_ATTRI_OP_FLAGS_PPTR_SET:
	case XFS_ATTRI_OP_FLAGS_PPTR_REMOVE:
		if (!xfs_has_parent(mp))
			return false;
		if (attrp->alfi_value_len != sizeof(struct xfs_parent_rec))
			return false;
		if (!xfs_attri_validate_namelen(attrp->alfi_name_len))
			return false;
		if (!(attrp->alfi_attr_filter & XFS_ATTR_PARENT))
			return false;
		break;
	case XFS_ATTRI_OP_FLAGS_SET:
	case XFS_ATTRI_OP_FLAGS_REPLACE:
		if (!xfs_is_using_logged_xattrs(mp))
			return false;
		if (attrp->alfi_value_len > XATTR_SIZE_MAX)
			return false;
		if (!xfs_attri_validate_namelen(attrp->alfi_name_len))
			return false;
		break;
	case XFS_ATTRI_OP_FLAGS_REMOVE:
		if (!xfs_is_using_logged_xattrs(mp))
			return false;
		if (attrp->alfi_value_len != 0)
			return false;
		if (!xfs_attri_validate_namelen(attrp->alfi_name_len))
			return false;
		break;
	case XFS_ATTRI_OP_FLAGS_PPTR_REPLACE:
		if (!xfs_has_parent(mp))
			return false;
		if (!xfs_attri_validate_namelen(attrp->alfi_old_name_len))
			return false;
		if (!xfs_attri_validate_namelen(attrp->alfi_new_name_len))
			return false;
		if (attrp->alfi_value_len != sizeof(struct xfs_parent_rec))
			return false;
		if (!(attrp->alfi_attr_filter & XFS_ATTR_PARENT))
			return false;
		break;
	default:
		return false;
	}

	return xfs_verify_ino(mp, attrp->alfi_ino);
}

static int
xfs_attri_iread_extents(
	struct xfs_inode		*ip)
{
	struct xfs_trans		*tp;
	int				error;

	error = xfs_trans_alloc_empty(ip->i_mount, &tp);
	if (error)
		return error;

	xfs_ilock(ip, XFS_ILOCK_EXCL);
	error = xfs_iread_extents(tp, ip, XFS_ATTR_FORK);
	xfs_iunlock(ip, XFS_ILOCK_EXCL);
	xfs_trans_cancel(tp);

	return error;
}

static inline struct xfs_attr_intent *
xfs_attri_recover_work(
	struct xfs_mount		*mp,
	struct xfs_defer_pending	*dfp,
	struct xfs_attri_log_format	*attrp,
	struct xfs_inode		**ipp,
	struct xfs_attri_log_nameval	*nv)
{
	struct xfs_attr_intent		*attr;
	struct xfs_da_args		*args;
<<<<<<< HEAD
	int				local;
	int				error;

	error = xlog_recover_iget(mp,  attrp->alfi_ino, ipp);
	if (error)
		return ERR_PTR(error);
=======
	struct xfs_inode		*ip;
	int				local;
	int				error;

	/*
	 * Parent pointer attr items record the generation but regular logged
	 * xattrs do not; select the right iget function.
	 */
	switch (xfs_attr_log_item_op(attrp)) {
	case XFS_ATTRI_OP_FLAGS_PPTR_SET:
	case XFS_ATTRI_OP_FLAGS_PPTR_REPLACE:
	case XFS_ATTRI_OP_FLAGS_PPTR_REMOVE:
		error = xlog_recover_iget_handle(mp, attrp->alfi_ino,
				attrp->alfi_igen, &ip);
		break;
	default:
		error = xlog_recover_iget(mp, attrp->alfi_ino, &ip);
		break;
	}
	if (error) {
		xfs_irele(ip);
		XFS_CORRUPTION_ERROR(__func__, XFS_ERRLEVEL_LOW, mp, attrp,
				sizeof(*attrp));
		return ERR_PTR(-EFSCORRUPTED);
	}

	if (xfs_inode_has_attr_fork(ip)) {
		error = xfs_attri_iread_extents(ip);
		if (error) {
			xfs_irele(ip);
			return ERR_PTR(error);
		}
	}
>>>>>>> 0c383648

	attr = kzalloc(sizeof(struct xfs_attr_intent) +
			sizeof(struct xfs_da_args), GFP_KERNEL | __GFP_NOFAIL);
	args = (struct xfs_da_args *)(attr + 1);

	attr->xattri_da_args = args;
	attr->xattri_op_flags = xfs_attr_log_item_op(attrp);

	/*
	 * We're reconstructing the deferred work state structure from the
	 * recovered log item.  Grab a reference to the name/value buffer and
	 * attach it to the new work state.
	 */
	attr->xattri_nameval = xfs_attri_log_nameval_get(nv);
	ASSERT(attr->xattri_nameval);

	args->dp = *ipp;
	args->geo = mp->m_attr_geo;
	args->whichfork = XFS_ATTR_FORK;
	args->name = nv->name.i_addr;
	args->namelen = nv->name.i_len;
	args->new_name = nv->new_name.i_addr;
	args->new_namelen = nv->new_name.i_len;
	args->value = nv->value.i_addr;
	args->valuelen = nv->value.i_len;
	args->new_value = nv->new_value.i_addr;
	args->new_valuelen = nv->new_value.i_len;
	args->attr_filter = attrp->alfi_attr_filter & XFS_ATTRI_FILTER_MASK;
	args->op_flags = XFS_DA_OP_RECOVERY | XFS_DA_OP_OKNOENT |
			 XFS_DA_OP_LOGGED;
	args->owner = args->dp->i_ino;
	xfs_attr_sethash(args);

	switch (xfs_attr_intent_op(attr)) {
	case XFS_ATTRI_OP_FLAGS_PPTR_SET:
	case XFS_ATTRI_OP_FLAGS_PPTR_REPLACE:
	case XFS_ATTRI_OP_FLAGS_SET:
	case XFS_ATTRI_OP_FLAGS_REPLACE:
		args->total = xfs_attr_calc_size(args, &local);
		if (xfs_inode_hasattr(args->dp))
			attr->xattri_dela_state = xfs_attr_init_replace_state(args);
		else
			attr->xattri_dela_state = xfs_attr_init_add_state(args);
		break;
	case XFS_ATTRI_OP_FLAGS_PPTR_REMOVE:
	case XFS_ATTRI_OP_FLAGS_REMOVE:
		attr->xattri_dela_state = xfs_attr_init_remove_state(args);
		break;
	}

	xfs_defer_add_item(dfp, &attr->xattri_list);
<<<<<<< HEAD
	return attr;
}

/*
 * Process an attr intent item that was recovered from the log.  We need to
 * delete the attr that it describes.
 */
STATIC int
xfs_attr_recover_work(
	struct xfs_defer_pending	*dfp,
	struct list_head		*capture_list)
{
	struct xfs_log_item		*lip = dfp->dfp_intent;
	struct xfs_attri_log_item	*attrip = ATTRI_ITEM(lip);
	struct xfs_attr_intent		*attr;
	struct xfs_mount		*mp = lip->li_log->l_mp;
	struct xfs_inode		*ip;
	struct xfs_da_args		*args;
	struct xfs_trans		*tp;
	struct xfs_trans_res		resv;
	struct xfs_attri_log_format	*attrp;
	struct xfs_attri_log_nameval	*nv = attrip->attri_nameval;
	int				error;
	int				total;

	/*
	 * First check the validity of the attr described by the ATTRI.  If any
	 * are bad, then assume that all are bad and just toss the ATTRI.
	 */
	attrp = &attrip->attri_format;
	if (!xfs_attri_validate(mp, attrp) ||
	    !xfs_attr_namecheck(nv->name.i_addr, nv->name.i_len))
		return -EFSCORRUPTED;

=======
	*ipp = ip;
	return attr;
}

/*
 * Process an attr intent item that was recovered from the log.  We need to
 * delete the attr that it describes.
 */
STATIC int
xfs_attr_recover_work(
	struct xfs_defer_pending	*dfp,
	struct list_head		*capture_list)
{
	struct xfs_log_item		*lip = dfp->dfp_intent;
	struct xfs_attri_log_item	*attrip = ATTRI_ITEM(lip);
	struct xfs_attr_intent		*attr;
	struct xfs_mount		*mp = lip->li_log->l_mp;
	struct xfs_inode		*ip;
	struct xfs_da_args		*args;
	struct xfs_trans		*tp;
	struct xfs_trans_res		resv;
	struct xfs_attri_log_format	*attrp;
	struct xfs_attri_log_nameval	*nv = attrip->attri_nameval;
	int				error;
	unsigned int			total = 0;

	/*
	 * First check the validity of the attr described by the ATTRI.  If any
	 * are bad, then assume that all are bad and just toss the ATTRI.
	 */
	attrp = &attrip->attri_format;
	if (!xfs_attri_validate(mp, attrp) ||
	    !xfs_attr_namecheck(attrp->alfi_attr_filter, nv->name.i_addr,
				nv->name.i_len))
		return -EFSCORRUPTED;

>>>>>>> 0c383648
	attr = xfs_attri_recover_work(mp, dfp, attrp, &ip, nv);
	if (IS_ERR(attr))
		return PTR_ERR(attr);
	args = attr->xattri_da_args;

<<<<<<< HEAD
	xfs_init_attr_trans(args, &resv, &total);
=======
	switch (xfs_attr_intent_op(attr)) {
	case XFS_ATTRI_OP_FLAGS_PPTR_SET:
	case XFS_ATTRI_OP_FLAGS_PPTR_REPLACE:
	case XFS_ATTRI_OP_FLAGS_SET:
	case XFS_ATTRI_OP_FLAGS_REPLACE:
		resv = xfs_attr_set_resv(args);
		total = args->total;
		break;
	case XFS_ATTRI_OP_FLAGS_PPTR_REMOVE:
	case XFS_ATTRI_OP_FLAGS_REMOVE:
		resv = M_RES(mp)->tr_attrrm;
		total = XFS_ATTRRM_SPACE_RES(mp);
		break;
	}
>>>>>>> 0c383648
	resv = xlog_recover_resv(&resv);
	error = xfs_trans_alloc(mp, &resv, total, 0, XFS_TRANS_RESERVE, &tp);
	if (error)
		return error;
	args->trans = tp;

	xfs_ilock(ip, XFS_ILOCK_EXCL);
	xfs_trans_ijoin(tp, ip, 0);

	error = xlog_recover_finish_intent(tp, dfp);
	if (error == -EFSCORRUPTED)
		XFS_CORRUPTION_ERROR(__func__, XFS_ERRLEVEL_LOW, mp,
				&attrip->attri_format,
				sizeof(attrip->attri_format));
<<<<<<< HEAD
	if (error) {
		xfs_trans_cancel(tp);
		goto out_unlock;
	}
=======
	if (error)
		goto out_cancel;
>>>>>>> 0c383648

	error = xfs_defer_ops_capture_and_commit(tp, capture_list);
out_unlock:
	xfs_iunlock(ip, XFS_ILOCK_EXCL);
	xfs_irele(ip);
	return error;
out_cancel:
	xfs_trans_cancel(tp);
	goto out_unlock;
}

/* Re-log an intent item to push the log tail forward. */
static struct xfs_log_item *
xfs_attr_relog_intent(
	struct xfs_trans		*tp,
	struct xfs_log_item		*intent,
	struct xfs_log_item		*done_item)
{
	struct xfs_attri_log_item	*old_attrip;
	struct xfs_attri_log_item	*new_attrip;
	struct xfs_attri_log_format	*new_attrp;
	struct xfs_attri_log_format	*old_attrp;

	old_attrip = ATTRI_ITEM(intent);
	old_attrp = &old_attrip->attri_format;

	/*
	 * Create a new log item that shares the same name/value buffer as the
	 * old log item.
	 */
	new_attrip = xfs_attri_init(tp->t_mountp, old_attrip->attri_nameval);
	new_attrp = &new_attrip->attri_format;

	new_attrp->alfi_ino = old_attrp->alfi_ino;
	new_attrp->alfi_igen = old_attrp->alfi_igen;
	new_attrp->alfi_op_flags = old_attrp->alfi_op_flags;
	new_attrp->alfi_value_len = old_attrp->alfi_value_len;

<<<<<<< HEAD
=======
	switch (xfs_attr_log_item_op(old_attrp)) {
	case XFS_ATTRI_OP_FLAGS_PPTR_REPLACE:
		new_attrp->alfi_new_name_len = old_attrp->alfi_new_name_len;
		new_attrp->alfi_old_name_len = old_attrp->alfi_old_name_len;
		break;
	default:
		new_attrp->alfi_name_len = old_attrp->alfi_name_len;
		break;
	}

	new_attrp->alfi_attr_filter = old_attrp->alfi_attr_filter;

>>>>>>> 0c383648
	return &new_attrip->attri_item;
}

/* Get an ATTRD so we can process all the attrs. */
static struct xfs_log_item *
xfs_attr_create_done(
	struct xfs_trans		*tp,
	struct xfs_log_item		*intent,
	unsigned int			count)
{
	struct xfs_attri_log_item	*attrip;
	struct xfs_attrd_log_item	*attrdp;

	attrip = ATTRI_ITEM(intent);

	attrdp = kmem_cache_zalloc(xfs_attrd_cache, GFP_KERNEL | __GFP_NOFAIL);

	xfs_log_item_init(tp->t_mountp, &attrdp->attrd_item, XFS_LI_ATTRD,
			  &xfs_attrd_item_ops);
	attrdp->attrd_attrip = attrip;
	attrdp->attrd_format.alfd_alf_id = attrip->attri_format.alfi_id;

	return &attrdp->attrd_item;
}

<<<<<<< HEAD
=======
void
xfs_attr_defer_add(
	struct xfs_da_args	*args,
	enum xfs_attr_defer_op	op)
{
	struct xfs_attr_intent	*new;
	unsigned int		log_op = 0;
	bool			is_pptr = args->attr_filter & XFS_ATTR_PARENT;

	if (is_pptr) {
		ASSERT(xfs_has_parent(args->dp->i_mount));
		ASSERT((args->attr_filter & ~XFS_ATTR_PARENT) == 0);
		ASSERT(args->op_flags & XFS_DA_OP_LOGGED);
		ASSERT(args->valuelen == sizeof(struct xfs_parent_rec));
	}

	new = kmem_cache_zalloc(xfs_attr_intent_cache,
			GFP_NOFS | __GFP_NOFAIL);
	new->xattri_da_args = args;

	/* Compute log operation from the higher level op and namespace. */
	switch (op) {
	case XFS_ATTR_DEFER_SET:
		if (is_pptr)
			log_op = XFS_ATTRI_OP_FLAGS_PPTR_SET;
		else
			log_op = XFS_ATTRI_OP_FLAGS_SET;
		break;
	case XFS_ATTR_DEFER_REPLACE:
		if (is_pptr)
			log_op = XFS_ATTRI_OP_FLAGS_PPTR_REPLACE;
		else
			log_op = XFS_ATTRI_OP_FLAGS_REPLACE;
		break;
	case XFS_ATTR_DEFER_REMOVE:
		if (is_pptr)
			log_op = XFS_ATTRI_OP_FLAGS_PPTR_REMOVE;
		else
			log_op = XFS_ATTRI_OP_FLAGS_REMOVE;
		break;
	default:
		ASSERT(0);
		break;
	}
	new->xattri_op_flags = log_op;

	/* Set up initial attr operation state. */
	switch (log_op) {
	case XFS_ATTRI_OP_FLAGS_PPTR_SET:
	case XFS_ATTRI_OP_FLAGS_SET:
		new->xattri_dela_state = xfs_attr_init_add_state(args);
		break;
	case XFS_ATTRI_OP_FLAGS_PPTR_REPLACE:
		ASSERT(args->new_valuelen == args->valuelen);
		new->xattri_dela_state = xfs_attr_init_replace_state(args);
		break;
	case XFS_ATTRI_OP_FLAGS_REPLACE:
		new->xattri_dela_state = xfs_attr_init_replace_state(args);
		break;
	case XFS_ATTRI_OP_FLAGS_PPTR_REMOVE:
	case XFS_ATTRI_OP_FLAGS_REMOVE:
		new->xattri_dela_state = xfs_attr_init_remove_state(args);
		break;
	}

	xfs_defer_add(args->trans, &new->xattri_list, &xfs_attr_defer_type);
	trace_xfs_attr_defer_add(new->xattri_dela_state, args->dp);
}

>>>>>>> 0c383648
const struct xfs_defer_op_type xfs_attr_defer_type = {
	.name		= "attr",
	.max_items	= 1,
	.create_intent	= xfs_attr_create_intent,
	.abort_intent	= xfs_attr_abort_intent,
	.create_done	= xfs_attr_create_done,
	.finish_item	= xfs_attr_finish_item,
	.cancel_item	= xfs_attr_cancel_item,
	.recover_work	= xfs_attr_recover_work,
	.relog_intent	= xfs_attr_relog_intent,
};

<<<<<<< HEAD
=======
static inline void *
xfs_attri_validate_name_iovec(
	struct xfs_mount		*mp,
	struct xfs_attri_log_format     *attri_formatp,
	const struct xfs_log_iovec	*iovec,
	unsigned int			name_len)
{
	if (iovec->i_len != xlog_calc_iovec_len(name_len)) {
		XFS_CORRUPTION_ERROR(__func__, XFS_ERRLEVEL_LOW, mp,
				attri_formatp, sizeof(*attri_formatp));
		return NULL;
	}

	if (!xfs_attr_namecheck(attri_formatp->alfi_attr_filter, iovec->i_addr,
				name_len)) {
		XFS_CORRUPTION_ERROR(__func__, XFS_ERRLEVEL_LOW, mp,
				attri_formatp, sizeof(*attri_formatp));
		XFS_CORRUPTION_ERROR(__func__, XFS_ERRLEVEL_LOW, mp,
				iovec->i_addr, iovec->i_len);
		return NULL;
	}

	return iovec->i_addr;
}

static inline void *
xfs_attri_validate_value_iovec(
	struct xfs_mount		*mp,
	struct xfs_attri_log_format     *attri_formatp,
	const struct xfs_log_iovec	*iovec,
	unsigned int			value_len)
{
	if (iovec->i_len != xlog_calc_iovec_len(value_len)) {
		XFS_CORRUPTION_ERROR(__func__, XFS_ERRLEVEL_LOW, mp,
				attri_formatp, sizeof(*attri_formatp));
		return NULL;
	}

	if ((attri_formatp->alfi_attr_filter & XFS_ATTR_PARENT) &&
	    !xfs_parent_valuecheck(mp, iovec->i_addr, value_len)) {
		XFS_CORRUPTION_ERROR(__func__, XFS_ERRLEVEL_LOW, mp,
				attri_formatp, sizeof(*attri_formatp));
		XFS_CORRUPTION_ERROR(__func__, XFS_ERRLEVEL_LOW, mp,
				iovec->i_addr, iovec->i_len);
		return NULL;
	}

	return iovec->i_addr;
}

>>>>>>> 0c383648
STATIC int
xlog_recover_attri_commit_pass2(
	struct xlog                     *log,
	struct list_head		*buffer_list,
	struct xlog_recover_item        *item,
	xfs_lsn_t                       lsn)
{
	struct xfs_mount                *mp = log->l_mp;
	struct xfs_attri_log_item       *attrip;
	struct xfs_attri_log_format     *attri_formatp;
	struct xfs_attri_log_nameval	*nv;
	const void			*attr_name;
	const void			*attr_value = NULL;
	const void			*attr_new_name = NULL;
	const void			*attr_new_value = NULL;
	size_t				len;
	unsigned int			name_len = 0;
	unsigned int			value_len = 0;
	unsigned int			new_name_len = 0;
	unsigned int			new_value_len = 0;
	unsigned int			op, i = 0;

	/* Validate xfs_attri_log_format before the large memory allocation */
	len = sizeof(struct xfs_attri_log_format);
	if (item->ri_buf[i].i_len != len) {
		XFS_CORRUPTION_ERROR(__func__, XFS_ERRLEVEL_LOW, mp,
				item->ri_buf[0].i_addr, item->ri_buf[0].i_len);
		return -EFSCORRUPTED;
	}

	attri_formatp = item->ri_buf[i].i_addr;
	if (!xfs_attri_validate(mp, attri_formatp)) {
		XFS_CORRUPTION_ERROR(__func__, XFS_ERRLEVEL_LOW, mp,
				attri_formatp, len);
		return -EFSCORRUPTED;
	}

	/* Check the number of log iovecs makes sense for the op code. */
	op = xfs_attr_log_item_op(attri_formatp);
	switch (op) {
	case XFS_ATTRI_OP_FLAGS_PPTR_REMOVE:
	case XFS_ATTRI_OP_FLAGS_PPTR_SET:
		/* Log item, attr name, attr value */
		if (item->ri_total != 3) {
			XFS_CORRUPTION_ERROR(__func__, XFS_ERRLEVEL_LOW, mp,
					     attri_formatp, len);
			return -EFSCORRUPTED;
		}
		name_len = attri_formatp->alfi_name_len;
		value_len = attri_formatp->alfi_value_len;
		break;
	case XFS_ATTRI_OP_FLAGS_SET:
	case XFS_ATTRI_OP_FLAGS_REPLACE:
		/* Log item, attr name, attr value */
		if (item->ri_total != 3) {
			XFS_CORRUPTION_ERROR(__func__, XFS_ERRLEVEL_LOW, mp,
					     attri_formatp, len);
			return -EFSCORRUPTED;
		}
		name_len = attri_formatp->alfi_name_len;
		value_len = attri_formatp->alfi_value_len;
		break;
	case XFS_ATTRI_OP_FLAGS_REMOVE:
		/* Log item, attr name */
		if (item->ri_total != 2) {
			XFS_CORRUPTION_ERROR(__func__, XFS_ERRLEVEL_LOW, mp,
					     attri_formatp, len);
			return -EFSCORRUPTED;
		}
		name_len = attri_formatp->alfi_name_len;
		break;
	case XFS_ATTRI_OP_FLAGS_PPTR_REPLACE:
		/*
		 * Log item, attr name, new attr name, attr value, new attr
		 * value
		 */
		if (item->ri_total != 5) {
			XFS_CORRUPTION_ERROR(__func__, XFS_ERRLEVEL_LOW, mp,
					     attri_formatp, len);
			return -EFSCORRUPTED;
		}
		name_len = attri_formatp->alfi_old_name_len;
		new_name_len = attri_formatp->alfi_new_name_len;
		new_value_len = value_len = attri_formatp->alfi_value_len;
		break;
	default:
		XFS_CORRUPTION_ERROR(__func__, XFS_ERRLEVEL_LOW, mp,
				     attri_formatp, len);
		return -EFSCORRUPTED;
	}
	i++;

	/* Validate the attr name */
	attr_name = xfs_attri_validate_name_iovec(mp, attri_formatp,
			&item->ri_buf[i], name_len);
	if (!attr_name)
		return -EFSCORRUPTED;
	i++;

	/* Validate the new attr name */
	if (new_name_len > 0) {
		attr_new_name = xfs_attri_validate_name_iovec(mp,
					attri_formatp, &item->ri_buf[i],
					new_name_len);
		if (!attr_new_name)
			return -EFSCORRUPTED;
		i++;
	}

	/* Validate the attr value, if present */
	if (value_len != 0) {
		attr_value = xfs_attri_validate_value_iovec(mp, attri_formatp,
				&item->ri_buf[i], value_len);
		if (!attr_value)
			return -EFSCORRUPTED;
		i++;
	}

	/* Validate the new attr value, if present */
	if (new_value_len != 0) {
		attr_new_value = xfs_attri_validate_value_iovec(mp,
					attri_formatp, &item->ri_buf[i],
					new_value_len);
		if (!attr_new_value)
			return -EFSCORRUPTED;
		i++;
	}

	/*
	 * Make sure we got the correct number of buffers for the operation
	 * that we just loaded.
	 */
	if (i != item->ri_total) {
		XFS_CORRUPTION_ERROR(__func__, XFS_ERRLEVEL_LOW, mp,
				attri_formatp, len);
		return -EFSCORRUPTED;
	}

	switch (op) {
	case XFS_ATTRI_OP_FLAGS_REMOVE:
		/* Regular remove operations operate only on names. */
		if (attr_value != NULL || value_len != 0) {
			XFS_CORRUPTION_ERROR(__func__, XFS_ERRLEVEL_LOW, mp,
					     attri_formatp, len);
			return -EFSCORRUPTED;
		}
		fallthrough;
	case XFS_ATTRI_OP_FLAGS_PPTR_REMOVE:
	case XFS_ATTRI_OP_FLAGS_PPTR_SET:
	case XFS_ATTRI_OP_FLAGS_SET:
	case XFS_ATTRI_OP_FLAGS_REPLACE:
		/*
		 * Regular xattr set/remove/replace operations require a name
		 * and do not take a newname.  Values are optional for set and
		 * replace.
		 *
		 * Name-value set/remove operations must have a name, do not
		 * take a newname, and can take a value.
		 */
		if (attr_name == NULL || name_len == 0) {
			XFS_CORRUPTION_ERROR(__func__, XFS_ERRLEVEL_LOW, mp,
					     attri_formatp, len);
			return -EFSCORRUPTED;
		}
		break;
	case XFS_ATTRI_OP_FLAGS_PPTR_REPLACE:
		/*
		 * Name-value replace operations require the caller to
		 * specify the old and new names and values explicitly.
		 * Values are optional.
		 */
		if (attr_name == NULL || name_len == 0) {
			XFS_CORRUPTION_ERROR(__func__, XFS_ERRLEVEL_LOW, mp,
					     attri_formatp, len);
			return -EFSCORRUPTED;
		}
		if (attr_new_name == NULL || new_name_len == 0) {
			XFS_CORRUPTION_ERROR(__func__, XFS_ERRLEVEL_LOW, mp,
					     attri_formatp, len);
			return -EFSCORRUPTED;
		}
		break;
	}

	/*
	 * Memory alloc failure will cause replay to abort.  We attach the
	 * name/value buffer to the recovered incore log item and drop our
	 * reference.
	 */
	nv = xfs_attri_log_nameval_alloc(attr_name, name_len,
			attr_new_name, new_name_len,
			attr_value, value_len,
			attr_new_value, new_value_len);

	attrip = xfs_attri_init(mp, nv);
	memcpy(&attrip->attri_format, attri_formatp, len);

	xlog_recover_intent_item(log, &attrip->attri_item, lsn,
			&xfs_attr_defer_type);
	xfs_attri_log_nameval_put(nv);
	return 0;
}

/*
 * This routine is called when an ATTRD format structure is found in a committed
 * transaction in the log. Its purpose is to cancel the corresponding ATTRI if
 * it was still in the log. To do this it searches the AIL for the ATTRI with
 * an id equal to that in the ATTRD format structure. If we find it we drop
 * the ATTRD reference, which removes the ATTRI from the AIL and frees it.
 */
STATIC int
xlog_recover_attrd_commit_pass2(
	struct xlog			*log,
	struct list_head		*buffer_list,
	struct xlog_recover_item	*item,
	xfs_lsn_t			lsn)
{
	struct xfs_attrd_log_format	*attrd_formatp;

	attrd_formatp = item->ri_buf[0].i_addr;
	if (item->ri_buf[0].i_len != sizeof(struct xfs_attrd_log_format)) {
		XFS_CORRUPTION_ERROR(__func__, XFS_ERRLEVEL_LOW, log->l_mp,
				item->ri_buf[0].i_addr, item->ri_buf[0].i_len);
		return -EFSCORRUPTED;
	}

	xlog_recover_release_intent(log, XFS_LI_ATTRI,
				    attrd_formatp->alfd_alf_id);
	return 0;
}

static const struct xfs_item_ops xfs_attri_item_ops = {
	.flags		= XFS_ITEM_INTENT,
	.iop_size	= xfs_attri_item_size,
	.iop_format	= xfs_attri_item_format,
	.iop_unpin	= xfs_attri_item_unpin,
	.iop_release    = xfs_attri_item_release,
	.iop_match	= xfs_attri_item_match,
};

const struct xlog_recover_item_ops xlog_attri_item_ops = {
	.item_type	= XFS_LI_ATTRI,
	.commit_pass2	= xlog_recover_attri_commit_pass2,
};

static const struct xfs_item_ops xfs_attrd_item_ops = {
	.flags		= XFS_ITEM_RELEASE_WHEN_COMMITTED |
			  XFS_ITEM_INTENT_DONE,
	.iop_size	= xfs_attrd_item_size,
	.iop_format	= xfs_attrd_item_format,
	.iop_release    = xfs_attrd_item_release,
	.iop_intent	= xfs_attrd_item_intent,
};

const struct xlog_recover_item_ops xlog_attrd_item_ops = {
	.item_type	= XFS_LI_ATTRD,
	.commit_pass2	= xlog_recover_attrd_commit_pass2,
};<|MERGE_RESOLUTION|>--- conflicted
+++ resolved
@@ -357,15 +357,12 @@
 	return &ATTRD_ITEM(lip)->attrd_attrip->attri_item;
 }
 
-<<<<<<< HEAD
-=======
 static inline unsigned int
 xfs_attr_log_item_op(const struct xfs_attri_log_format *attrp)
 {
 	return attrp->alfi_op_flags & XFS_ATTRI_OP_FLAGS_TYPE_MASK;
 }
 
->>>>>>> 0c383648
 /* Log an attr to the intent item. */
 STATIC void
 xfs_attr_log_item(
@@ -374,11 +371,8 @@
 	const struct xfs_attr_intent	*attr)
 {
 	struct xfs_attri_log_format	*attrp;
-<<<<<<< HEAD
-=======
 	struct xfs_attri_log_nameval	*nv = attr->xattri_nameval;
 	struct xfs_da_args		*args = attr->xattri_da_args;
->>>>>>> 0c383648
 
 	/*
 	 * At this point the xfs_attr_intent has been constructed, and we've
@@ -507,19 +501,11 @@
 		error = 0;
 		goto out;
 	}
-<<<<<<< HEAD
 
 	error = xfs_attr_set_iter(attr);
 	if (!error && attr->xattri_dela_state != XFS_DAS_DONE)
 		return -EAGAIN;
 
-=======
-
-	error = xfs_attr_set_iter(attr);
-	if (!error && attr->xattri_dela_state != XFS_DAS_DONE)
-		return -EAGAIN;
-
->>>>>>> 0c383648
 out:
 	xfs_attr_free_item(attr);
 	return error;
@@ -652,14 +638,6 @@
 {
 	struct xfs_attr_intent		*attr;
 	struct xfs_da_args		*args;
-<<<<<<< HEAD
-	int				local;
-	int				error;
-
-	error = xlog_recover_iget(mp,  attrp->alfi_ino, ipp);
-	if (error)
-		return ERR_PTR(error);
-=======
 	struct xfs_inode		*ip;
 	int				local;
 	int				error;
@@ -693,7 +671,6 @@
 			return ERR_PTR(error);
 		}
 	}
->>>>>>> 0c383648
 
 	attr = kzalloc(sizeof(struct xfs_attr_intent) +
 			sizeof(struct xfs_da_args), GFP_KERNEL | __GFP_NOFAIL);
@@ -710,7 +687,7 @@
 	attr->xattri_nameval = xfs_attri_log_nameval_get(nv);
 	ASSERT(attr->xattri_nameval);
 
-	args->dp = *ipp;
+	args->dp = ip;
 	args->geo = mp->m_attr_geo;
 	args->whichfork = XFS_ATTR_FORK;
 	args->name = nv->name.i_addr;
@@ -745,42 +722,6 @@
 	}
 
 	xfs_defer_add_item(dfp, &attr->xattri_list);
-<<<<<<< HEAD
-	return attr;
-}
-
-/*
- * Process an attr intent item that was recovered from the log.  We need to
- * delete the attr that it describes.
- */
-STATIC int
-xfs_attr_recover_work(
-	struct xfs_defer_pending	*dfp,
-	struct list_head		*capture_list)
-{
-	struct xfs_log_item		*lip = dfp->dfp_intent;
-	struct xfs_attri_log_item	*attrip = ATTRI_ITEM(lip);
-	struct xfs_attr_intent		*attr;
-	struct xfs_mount		*mp = lip->li_log->l_mp;
-	struct xfs_inode		*ip;
-	struct xfs_da_args		*args;
-	struct xfs_trans		*tp;
-	struct xfs_trans_res		resv;
-	struct xfs_attri_log_format	*attrp;
-	struct xfs_attri_log_nameval	*nv = attrip->attri_nameval;
-	int				error;
-	int				total;
-
-	/*
-	 * First check the validity of the attr described by the ATTRI.  If any
-	 * are bad, then assume that all are bad and just toss the ATTRI.
-	 */
-	attrp = &attrip->attri_format;
-	if (!xfs_attri_validate(mp, attrp) ||
-	    !xfs_attr_namecheck(nv->name.i_addr, nv->name.i_len))
-		return -EFSCORRUPTED;
-
-=======
 	*ipp = ip;
 	return attr;
 }
@@ -817,15 +758,11 @@
 				nv->name.i_len))
 		return -EFSCORRUPTED;
 
->>>>>>> 0c383648
 	attr = xfs_attri_recover_work(mp, dfp, attrp, &ip, nv);
 	if (IS_ERR(attr))
 		return PTR_ERR(attr);
 	args = attr->xattri_da_args;
 
-<<<<<<< HEAD
-	xfs_init_attr_trans(args, &resv, &total);
-=======
 	switch (xfs_attr_intent_op(attr)) {
 	case XFS_ATTRI_OP_FLAGS_PPTR_SET:
 	case XFS_ATTRI_OP_FLAGS_PPTR_REPLACE:
@@ -840,7 +777,6 @@
 		total = XFS_ATTRRM_SPACE_RES(mp);
 		break;
 	}
->>>>>>> 0c383648
 	resv = xlog_recover_resv(&resv);
 	error = xfs_trans_alloc(mp, &resv, total, 0, XFS_TRANS_RESERVE, &tp);
 	if (error)
@@ -855,15 +791,8 @@
 		XFS_CORRUPTION_ERROR(__func__, XFS_ERRLEVEL_LOW, mp,
 				&attrip->attri_format,
 				sizeof(attrip->attri_format));
-<<<<<<< HEAD
-	if (error) {
-		xfs_trans_cancel(tp);
-		goto out_unlock;
-	}
-=======
 	if (error)
 		goto out_cancel;
->>>>>>> 0c383648
 
 	error = xfs_defer_ops_capture_and_commit(tp, capture_list);
 out_unlock:
@@ -902,8 +831,6 @@
 	new_attrp->alfi_op_flags = old_attrp->alfi_op_flags;
 	new_attrp->alfi_value_len = old_attrp->alfi_value_len;
 
-<<<<<<< HEAD
-=======
 	switch (xfs_attr_log_item_op(old_attrp)) {
 	case XFS_ATTRI_OP_FLAGS_PPTR_REPLACE:
 		new_attrp->alfi_new_name_len = old_attrp->alfi_new_name_len;
@@ -916,7 +843,6 @@
 
 	new_attrp->alfi_attr_filter = old_attrp->alfi_attr_filter;
 
->>>>>>> 0c383648
 	return &new_attrip->attri_item;
 }
 
@@ -942,8 +868,6 @@
 	return &attrdp->attrd_item;
 }
 
-<<<<<<< HEAD
-=======
 void
 xfs_attr_defer_add(
 	struct xfs_da_args	*args,
@@ -1013,7 +937,6 @@
 	trace_xfs_attr_defer_add(new->xattri_dela_state, args->dp);
 }
 
->>>>>>> 0c383648
 const struct xfs_defer_op_type xfs_attr_defer_type = {
 	.name		= "attr",
 	.max_items	= 1,
@@ -1026,8 +949,6 @@
 	.relog_intent	= xfs_attr_relog_intent,
 };
 
-<<<<<<< HEAD
-=======
 static inline void *
 xfs_attri_validate_name_iovec(
 	struct xfs_mount		*mp,
@@ -1078,7 +999,6 @@
 	return iovec->i_addr;
 }
 
->>>>>>> 0c383648
 STATIC int
 xlog_recover_attri_commit_pass2(
 	struct xlog                     *log,
