// SPDX-License-Identifier: GPL-2.0-only
/* Copyright (c) 2011-2014 PLUMgrid, http://plumgrid.com
 */
#include <linux/bpf.h>
#include <linux/bpf-cgroup.h>
#include <linux/bpf_trace.h>
#include <linux/bpf_lirc.h>
#include <linux/bpf_verifier.h>
#include <linux/bsearch.h>
#include <linux/btf.h>
#include <linux/syscalls.h>
#include <linux/slab.h>
#include <linux/sched/signal.h>
#include <linux/vmalloc.h>
#include <linux/mmzone.h>
#include <linux/anon_inodes.h>
#include <linux/fdtable.h>
#include <linux/file.h>
#include <linux/fs.h>
#include <linux/license.h>
#include <linux/filter.h>
#include <linux/kernel.h>
#include <linux/idr.h>
#include <linux/cred.h>
#include <linux/timekeeping.h>
#include <linux/ctype.h>
#include <linux/nospec.h>
#include <linux/audit.h>
#include <uapi/linux/btf.h>
#include <linux/pgtable.h>
#include <linux/bpf_lsm.h>
#include <linux/poll.h>
#include <linux/sort.h>
#include <linux/bpf-netns.h>
#include <linux/rcupdate_trace.h>
#include <linux/memcontrol.h>
#include <linux/trace_events.h>

#include <net/netfilter/nf_bpf_link.h>
#include <net/netkit.h>
#include <net/tcx.h>

#define IS_FD_ARRAY(map) ((map)->map_type == BPF_MAP_TYPE_PERF_EVENT_ARRAY || \
			  (map)->map_type == BPF_MAP_TYPE_CGROUP_ARRAY || \
			  (map)->map_type == BPF_MAP_TYPE_ARRAY_OF_MAPS)
#define IS_FD_PROG_ARRAY(map) ((map)->map_type == BPF_MAP_TYPE_PROG_ARRAY)
#define IS_FD_HASH(map) ((map)->map_type == BPF_MAP_TYPE_HASH_OF_MAPS)
#define IS_FD_MAP(map) (IS_FD_ARRAY(map) || IS_FD_PROG_ARRAY(map) || \
			IS_FD_HASH(map))

#define BPF_OBJ_FLAG_MASK   (BPF_F_RDONLY | BPF_F_WRONLY)

DEFINE_PER_CPU(int, bpf_prog_active);
static DEFINE_IDR(prog_idr);
static DEFINE_SPINLOCK(prog_idr_lock);
static DEFINE_IDR(map_idr);
static DEFINE_SPINLOCK(map_idr_lock);
static DEFINE_IDR(link_idr);
static DEFINE_SPINLOCK(link_idr_lock);

int sysctl_unprivileged_bpf_disabled __read_mostly =
	IS_BUILTIN(CONFIG_BPF_UNPRIV_DEFAULT_OFF) ? 2 : 0;

static const struct bpf_map_ops * const bpf_map_types[] = {
#define BPF_PROG_TYPE(_id, _name, prog_ctx_type, kern_ctx_type)
#define BPF_MAP_TYPE(_id, _ops) \
	[_id] = &_ops,
#define BPF_LINK_TYPE(_id, _name)
#include <linux/bpf_types.h>
#undef BPF_PROG_TYPE
#undef BPF_MAP_TYPE
#undef BPF_LINK_TYPE
};

/*
 * If we're handed a bigger struct than we know of, ensure all the unknown bits
 * are 0 - i.e. new user-space does not rely on any kernel feature extensions
 * we don't know about yet.
 *
 * There is a ToCToU between this function call and the following
 * copy_from_user() call. However, this is not a concern since this function is
 * meant to be a future-proofing of bits.
 */
int bpf_check_uarg_tail_zero(bpfptr_t uaddr,
			     size_t expected_size,
			     size_t actual_size)
{
	int res;

	if (unlikely(actual_size > PAGE_SIZE))	/* silly large */
		return -E2BIG;

	if (actual_size <= expected_size)
		return 0;

	if (uaddr.is_kernel)
		res = memchr_inv(uaddr.kernel + expected_size, 0,
				 actual_size - expected_size) == NULL;
	else
		res = check_zeroed_user(uaddr.user + expected_size,
					actual_size - expected_size);
	if (res < 0)
		return res;
	return res ? 0 : -E2BIG;
}

const struct bpf_map_ops bpf_map_offload_ops = {
	.map_meta_equal = bpf_map_meta_equal,
	.map_alloc = bpf_map_offload_map_alloc,
	.map_free = bpf_map_offload_map_free,
	.map_check_btf = map_check_no_btf,
	.map_mem_usage = bpf_map_offload_map_mem_usage,
};

static void bpf_map_write_active_inc(struct bpf_map *map)
{
	atomic64_inc(&map->writecnt);
}

static void bpf_map_write_active_dec(struct bpf_map *map)
{
	atomic64_dec(&map->writecnt);
}

bool bpf_map_write_active(const struct bpf_map *map)
{
	return atomic64_read(&map->writecnt) != 0;
}

static u32 bpf_map_value_size(const struct bpf_map *map)
{
	if (map->map_type == BPF_MAP_TYPE_PERCPU_HASH ||
	    map->map_type == BPF_MAP_TYPE_LRU_PERCPU_HASH ||
	    map->map_type == BPF_MAP_TYPE_PERCPU_ARRAY ||
	    map->map_type == BPF_MAP_TYPE_PERCPU_CGROUP_STORAGE)
		return round_up(map->value_size, 8) * num_possible_cpus();
	else if (IS_FD_MAP(map))
		return sizeof(u32);
	else
		return  map->value_size;
}

static void maybe_wait_bpf_programs(struct bpf_map *map)
{
	/* Wait for any running non-sleepable BPF programs to complete so that
	 * userspace, when we return to it, knows that all non-sleepable
	 * programs that could be running use the new map value. For sleepable
	 * BPF programs, synchronize_rcu_tasks_trace() should be used to wait
	 * for the completions of these programs, but considering the waiting
	 * time can be very long and userspace may think it will hang forever,
	 * so don't handle sleepable BPF programs now.
	 */
	if (map->map_type == BPF_MAP_TYPE_HASH_OF_MAPS ||
	    map->map_type == BPF_MAP_TYPE_ARRAY_OF_MAPS)
		synchronize_rcu();
}

static int bpf_map_update_value(struct bpf_map *map, struct file *map_file,
				void *key, void *value, __u64 flags)
{
	int err;

	/* Need to create a kthread, thus must support schedule */
	if (bpf_map_is_offloaded(map)) {
		return bpf_map_offload_update_elem(map, key, value, flags);
	} else if (map->map_type == BPF_MAP_TYPE_CPUMAP ||
		   map->map_type == BPF_MAP_TYPE_ARENA ||
		   map->map_type == BPF_MAP_TYPE_STRUCT_OPS) {
		return map->ops->map_update_elem(map, key, value, flags);
	} else if (map->map_type == BPF_MAP_TYPE_SOCKHASH ||
		   map->map_type == BPF_MAP_TYPE_SOCKMAP) {
		return sock_map_update_elem_sys(map, key, value, flags);
	} else if (IS_FD_PROG_ARRAY(map)) {
		return bpf_fd_array_map_update_elem(map, map_file, key, value,
						    flags);
	}

	bpf_disable_instrumentation();
	if (map->map_type == BPF_MAP_TYPE_PERCPU_HASH ||
	    map->map_type == BPF_MAP_TYPE_LRU_PERCPU_HASH) {
		err = bpf_percpu_hash_update(map, key, value, flags);
	} else if (map->map_type == BPF_MAP_TYPE_PERCPU_ARRAY) {
		err = bpf_percpu_array_update(map, key, value, flags);
	} else if (map->map_type == BPF_MAP_TYPE_PERCPU_CGROUP_STORAGE) {
		err = bpf_percpu_cgroup_storage_update(map, key, value,
						       flags);
	} else if (IS_FD_ARRAY(map)) {
		err = bpf_fd_array_map_update_elem(map, map_file, key, value,
						   flags);
	} else if (map->map_type == BPF_MAP_TYPE_HASH_OF_MAPS) {
		err = bpf_fd_htab_map_update_elem(map, map_file, key, value,
						  flags);
	} else if (map->map_type == BPF_MAP_TYPE_REUSEPORT_SOCKARRAY) {
		/* rcu_read_lock() is not needed */
		err = bpf_fd_reuseport_array_update_elem(map, key, value,
							 flags);
	} else if (map->map_type == BPF_MAP_TYPE_QUEUE ||
		   map->map_type == BPF_MAP_TYPE_STACK ||
		   map->map_type == BPF_MAP_TYPE_BLOOM_FILTER) {
		err = map->ops->map_push_elem(map, value, flags);
	} else {
		rcu_read_lock();
		err = map->ops->map_update_elem(map, key, value, flags);
		rcu_read_unlock();
	}
	bpf_enable_instrumentation();

	return err;
}

static int bpf_map_copy_value(struct bpf_map *map, void *key, void *value,
			      __u64 flags)
{
	void *ptr;
	int err;

	if (bpf_map_is_offloaded(map))
		return bpf_map_offload_lookup_elem(map, key, value);

	bpf_disable_instrumentation();
	if (map->map_type == BPF_MAP_TYPE_PERCPU_HASH ||
	    map->map_type == BPF_MAP_TYPE_LRU_PERCPU_HASH) {
		err = bpf_percpu_hash_copy(map, key, value);
	} else if (map->map_type == BPF_MAP_TYPE_PERCPU_ARRAY) {
		err = bpf_percpu_array_copy(map, key, value);
	} else if (map->map_type == BPF_MAP_TYPE_PERCPU_CGROUP_STORAGE) {
		err = bpf_percpu_cgroup_storage_copy(map, key, value);
	} else if (map->map_type == BPF_MAP_TYPE_STACK_TRACE) {
		err = bpf_stackmap_copy(map, key, value);
	} else if (IS_FD_ARRAY(map) || IS_FD_PROG_ARRAY(map)) {
		err = bpf_fd_array_map_lookup_elem(map, key, value);
	} else if (IS_FD_HASH(map)) {
		err = bpf_fd_htab_map_lookup_elem(map, key, value);
	} else if (map->map_type == BPF_MAP_TYPE_REUSEPORT_SOCKARRAY) {
		err = bpf_fd_reuseport_array_lookup_elem(map, key, value);
	} else if (map->map_type == BPF_MAP_TYPE_QUEUE ||
		   map->map_type == BPF_MAP_TYPE_STACK ||
		   map->map_type == BPF_MAP_TYPE_BLOOM_FILTER) {
		err = map->ops->map_peek_elem(map, value);
	} else if (map->map_type == BPF_MAP_TYPE_STRUCT_OPS) {
		/* struct_ops map requires directly updating "value" */
		err = bpf_struct_ops_map_sys_lookup_elem(map, key, value);
	} else {
		rcu_read_lock();
		if (map->ops->map_lookup_elem_sys_only)
			ptr = map->ops->map_lookup_elem_sys_only(map, key);
		else
			ptr = map->ops->map_lookup_elem(map, key);
		if (IS_ERR(ptr)) {
			err = PTR_ERR(ptr);
		} else if (!ptr) {
			err = -ENOENT;
		} else {
			err = 0;
			if (flags & BPF_F_LOCK)
				/* lock 'ptr' and copy everything but lock */
				copy_map_value_locked(map, value, ptr, true);
			else
				copy_map_value(map, value, ptr);
			/* mask lock and timer, since value wasn't zero inited */
			check_and_init_map_value(map, value);
		}
		rcu_read_unlock();
	}

	bpf_enable_instrumentation();

	return err;
}

/* Please, do not use this function outside from the map creation path
 * (e.g. in map update path) without taking care of setting the active
 * memory cgroup (see at bpf_map_kmalloc_node() for example).
 */
static void *__bpf_map_area_alloc(u64 size, int numa_node, bool mmapable)
{
	/* We really just want to fail instead of triggering OOM killer
	 * under memory pressure, therefore we set __GFP_NORETRY to kmalloc,
	 * which is used for lower order allocation requests.
	 *
	 * It has been observed that higher order allocation requests done by
	 * vmalloc with __GFP_NORETRY being set might fail due to not trying
	 * to reclaim memory from the page cache, thus we set
	 * __GFP_RETRY_MAYFAIL to avoid such situations.
	 */

	gfp_t gfp = bpf_memcg_flags(__GFP_NOWARN | __GFP_ZERO);
	unsigned int flags = 0;
	unsigned long align = 1;
	void *area;

	if (size >= SIZE_MAX)
		return NULL;

	/* kmalloc()'ed memory can't be mmap()'ed */
	if (mmapable) {
		BUG_ON(!PAGE_ALIGNED(size));
		align = SHMLBA;
		flags = VM_USERMAP;
	} else if (size <= (PAGE_SIZE << PAGE_ALLOC_COSTLY_ORDER)) {
		area = kmalloc_node(size, gfp | GFP_USER | __GFP_NORETRY,
				    numa_node);
		if (area != NULL)
			return area;
	}

	return __vmalloc_node_range(size, align, VMALLOC_START, VMALLOC_END,
			gfp | GFP_KERNEL | __GFP_RETRY_MAYFAIL, PAGE_KERNEL,
			flags, numa_node, __builtin_return_address(0));
}

void *bpf_map_area_alloc(u64 size, int numa_node)
{
	return __bpf_map_area_alloc(size, numa_node, false);
}

void *bpf_map_area_mmapable_alloc(u64 size, int numa_node)
{
	return __bpf_map_area_alloc(size, numa_node, true);
}

void bpf_map_area_free(void *area)
{
	kvfree(area);
}

static u32 bpf_map_flags_retain_permanent(u32 flags)
{
	/* Some map creation flags are not tied to the map object but
	 * rather to the map fd instead, so they have no meaning upon
	 * map object inspection since multiple file descriptors with
	 * different (access) properties can exist here. Thus, given
	 * this has zero meaning for the map itself, lets clear these
	 * from here.
	 */
	return flags & ~(BPF_F_RDONLY | BPF_F_WRONLY);
}

void bpf_map_init_from_attr(struct bpf_map *map, union bpf_attr *attr)
{
	map->map_type = attr->map_type;
	map->key_size = attr->key_size;
	map->value_size = attr->value_size;
	map->max_entries = attr->max_entries;
	map->map_flags = bpf_map_flags_retain_permanent(attr->map_flags);
	map->numa_node = bpf_map_attr_numa_node(attr);
	map->map_extra = attr->map_extra;
}

static int bpf_map_alloc_id(struct bpf_map *map)
{
	int id;

	idr_preload(GFP_KERNEL);
	spin_lock_bh(&map_idr_lock);
	id = idr_alloc_cyclic(&map_idr, map, 1, INT_MAX, GFP_ATOMIC);
	if (id > 0)
		map->id = id;
	spin_unlock_bh(&map_idr_lock);
	idr_preload_end();

	if (WARN_ON_ONCE(!id))
		return -ENOSPC;

	return id > 0 ? 0 : id;
}

void bpf_map_free_id(struct bpf_map *map)
{
	unsigned long flags;

	/* Offloaded maps are removed from the IDR store when their device
	 * disappears - even if someone holds an fd to them they are unusable,
	 * the memory is gone, all ops will fail; they are simply waiting for
	 * refcnt to drop to be freed.
	 */
	if (!map->id)
		return;

	spin_lock_irqsave(&map_idr_lock, flags);

	idr_remove(&map_idr, map->id);
	map->id = 0;

	spin_unlock_irqrestore(&map_idr_lock, flags);
}

#ifdef CONFIG_MEMCG_KMEM
static void bpf_map_save_memcg(struct bpf_map *map)
{
	/* Currently if a map is created by a process belonging to the root
	 * memory cgroup, get_obj_cgroup_from_current() will return NULL.
	 * So we have to check map->objcg for being NULL each time it's
	 * being used.
	 */
	if (memcg_bpf_enabled())
		map->objcg = get_obj_cgroup_from_current();
}

static void bpf_map_release_memcg(struct bpf_map *map)
{
	if (map->objcg)
		obj_cgroup_put(map->objcg);
}

static struct mem_cgroup *bpf_map_get_memcg(const struct bpf_map *map)
{
	if (map->objcg)
		return get_mem_cgroup_from_objcg(map->objcg);

	return root_mem_cgroup;
}

void *bpf_map_kmalloc_node(const struct bpf_map *map, size_t size, gfp_t flags,
			   int node)
{
	struct mem_cgroup *memcg, *old_memcg;
	void *ptr;

	memcg = bpf_map_get_memcg(map);
	old_memcg = set_active_memcg(memcg);
	ptr = kmalloc_node(size, flags | __GFP_ACCOUNT, node);
	set_active_memcg(old_memcg);
	mem_cgroup_put(memcg);

	return ptr;
}

void *bpf_map_kzalloc(const struct bpf_map *map, size_t size, gfp_t flags)
{
	struct mem_cgroup *memcg, *old_memcg;
	void *ptr;

	memcg = bpf_map_get_memcg(map);
	old_memcg = set_active_memcg(memcg);
	ptr = kzalloc(size, flags | __GFP_ACCOUNT);
	set_active_memcg(old_memcg);
	mem_cgroup_put(memcg);

	return ptr;
}

void *bpf_map_kvcalloc(struct bpf_map *map, size_t n, size_t size,
		       gfp_t flags)
{
	struct mem_cgroup *memcg, *old_memcg;
	void *ptr;

	memcg = bpf_map_get_memcg(map);
	old_memcg = set_active_memcg(memcg);
	ptr = kvcalloc(n, size, flags | __GFP_ACCOUNT);
	set_active_memcg(old_memcg);
	mem_cgroup_put(memcg);

	return ptr;
}

void __percpu *bpf_map_alloc_percpu(const struct bpf_map *map, size_t size,
				    size_t align, gfp_t flags)
{
	struct mem_cgroup *memcg, *old_memcg;
	void __percpu *ptr;

	memcg = bpf_map_get_memcg(map);
	old_memcg = set_active_memcg(memcg);
	ptr = __alloc_percpu_gfp(size, align, flags | __GFP_ACCOUNT);
	set_active_memcg(old_memcg);
	mem_cgroup_put(memcg);

	return ptr;
}

#else
static void bpf_map_save_memcg(struct bpf_map *map)
{
}

static void bpf_map_release_memcg(struct bpf_map *map)
{
}
#endif

int bpf_map_alloc_pages(const struct bpf_map *map, gfp_t gfp, int nid,
			unsigned long nr_pages, struct page **pages)
{
	unsigned long i, j;
	struct page *pg;
	int ret = 0;
#ifdef CONFIG_MEMCG_KMEM
	struct mem_cgroup *memcg, *old_memcg;

	memcg = bpf_map_get_memcg(map);
	old_memcg = set_active_memcg(memcg);
#endif
	for (i = 0; i < nr_pages; i++) {
		pg = alloc_pages_node(nid, gfp | __GFP_ACCOUNT, 0);

		if (pg) {
			pages[i] = pg;
			continue;
		}
		for (j = 0; j < i; j++)
			__free_page(pages[j]);
		ret = -ENOMEM;
		break;
	}

#ifdef CONFIG_MEMCG_KMEM
	set_active_memcg(old_memcg);
	mem_cgroup_put(memcg);
#endif
	return ret;
}


static int btf_field_cmp(const void *a, const void *b)
{
	const struct btf_field *f1 = a, *f2 = b;

	if (f1->offset < f2->offset)
		return -1;
	else if (f1->offset > f2->offset)
		return 1;
	return 0;
}

struct btf_field *btf_record_find(const struct btf_record *rec, u32 offset,
				  u32 field_mask)
{
	struct btf_field *field;

	if (IS_ERR_OR_NULL(rec) || !(rec->field_mask & field_mask))
		return NULL;
	field = bsearch(&offset, rec->fields, rec->cnt, sizeof(rec->fields[0]), btf_field_cmp);
	if (!field || !(field->type & field_mask))
		return NULL;
	return field;
}

void btf_record_free(struct btf_record *rec)
{
	int i;

	if (IS_ERR_OR_NULL(rec))
		return;
	for (i = 0; i < rec->cnt; i++) {
		switch (rec->fields[i].type) {
		case BPF_KPTR_UNREF:
		case BPF_KPTR_REF:
		case BPF_KPTR_PERCPU:
			if (rec->fields[i].kptr.module)
				module_put(rec->fields[i].kptr.module);
			btf_put(rec->fields[i].kptr.btf);
			break;
		case BPF_LIST_HEAD:
		case BPF_LIST_NODE:
		case BPF_RB_ROOT:
		case BPF_RB_NODE:
		case BPF_SPIN_LOCK:
		case BPF_TIMER:
		case BPF_REFCOUNT:
		case BPF_WORKQUEUE:
			/* Nothing to release */
			break;
		default:
			WARN_ON_ONCE(1);
			continue;
		}
	}
	kfree(rec);
}

void bpf_map_free_record(struct bpf_map *map)
{
	btf_record_free(map->record);
	map->record = NULL;
}

struct btf_record *btf_record_dup(const struct btf_record *rec)
{
	const struct btf_field *fields;
	struct btf_record *new_rec;
	int ret, size, i;

	if (IS_ERR_OR_NULL(rec))
		return NULL;
	size = offsetof(struct btf_record, fields[rec->cnt]);
	new_rec = kmemdup(rec, size, GFP_KERNEL | __GFP_NOWARN);
	if (!new_rec)
		return ERR_PTR(-ENOMEM);
	/* Do a deep copy of the btf_record */
	fields = rec->fields;
	new_rec->cnt = 0;
	for (i = 0; i < rec->cnt; i++) {
		switch (fields[i].type) {
		case BPF_KPTR_UNREF:
		case BPF_KPTR_REF:
		case BPF_KPTR_PERCPU:
			btf_get(fields[i].kptr.btf);
			if (fields[i].kptr.module && !try_module_get(fields[i].kptr.module)) {
				ret = -ENXIO;
				goto free;
			}
			break;
		case BPF_LIST_HEAD:
		case BPF_LIST_NODE:
		case BPF_RB_ROOT:
		case BPF_RB_NODE:
		case BPF_SPIN_LOCK:
		case BPF_TIMER:
		case BPF_REFCOUNT:
		case BPF_WORKQUEUE:
			/* Nothing to acquire */
			break;
		default:
			ret = -EFAULT;
			WARN_ON_ONCE(1);
			goto free;
		}
		new_rec->cnt++;
	}
	return new_rec;
free:
	btf_record_free(new_rec);
	return ERR_PTR(ret);
}

bool btf_record_equal(const struct btf_record *rec_a, const struct btf_record *rec_b)
{
	bool a_has_fields = !IS_ERR_OR_NULL(rec_a), b_has_fields = !IS_ERR_OR_NULL(rec_b);
	int size;

	if (!a_has_fields && !b_has_fields)
		return true;
	if (a_has_fields != b_has_fields)
		return false;
	if (rec_a->cnt != rec_b->cnt)
		return false;
	size = offsetof(struct btf_record, fields[rec_a->cnt]);
	/* btf_parse_fields uses kzalloc to allocate a btf_record, so unused
	 * members are zeroed out. So memcmp is safe to do without worrying
	 * about padding/unused fields.
	 *
	 * While spin_lock, timer, and kptr have no relation to map BTF,
	 * list_head metadata is specific to map BTF, the btf and value_rec
	 * members in particular. btf is the map BTF, while value_rec points to
	 * btf_record in that map BTF.
	 *
	 * So while by default, we don't rely on the map BTF (which the records
	 * were parsed from) matching for both records, which is not backwards
	 * compatible, in case list_head is part of it, we implicitly rely on
	 * that by way of depending on memcmp succeeding for it.
	 */
	return !memcmp(rec_a, rec_b, size);
}

void bpf_obj_free_timer(const struct btf_record *rec, void *obj)
{
	if (WARN_ON_ONCE(!btf_record_has_field(rec, BPF_TIMER)))
		return;
	bpf_timer_cancel_and_free(obj + rec->timer_off);
}

<<<<<<< HEAD
=======
void bpf_obj_free_workqueue(const struct btf_record *rec, void *obj)
{
	if (WARN_ON_ONCE(!btf_record_has_field(rec, BPF_WORKQUEUE)))
		return;
	bpf_wq_cancel_and_free(obj + rec->wq_off);
}

>>>>>>> 0c383648
void bpf_obj_free_fields(const struct btf_record *rec, void *obj)
{
	const struct btf_field *fields;
	int i;

	if (IS_ERR_OR_NULL(rec))
		return;
	fields = rec->fields;
	for (i = 0; i < rec->cnt; i++) {
		struct btf_struct_meta *pointee_struct_meta;
		const struct btf_field *field = &fields[i];
		void *field_ptr = obj + field->offset;
		void *xchgd_field;

		switch (fields[i].type) {
		case BPF_SPIN_LOCK:
			break;
		case BPF_TIMER:
			bpf_timer_cancel_and_free(field_ptr);
			break;
		case BPF_WORKQUEUE:
			bpf_wq_cancel_and_free(field_ptr);
			break;
		case BPF_KPTR_UNREF:
			WRITE_ONCE(*(u64 *)field_ptr, 0);
			break;
		case BPF_KPTR_REF:
		case BPF_KPTR_PERCPU:
			xchgd_field = (void *)xchg((unsigned long *)field_ptr, 0);
			if (!xchgd_field)
				break;

			if (!btf_is_kernel(field->kptr.btf)) {
				pointee_struct_meta = btf_find_struct_meta(field->kptr.btf,
									   field->kptr.btf_id);
				migrate_disable();
				__bpf_obj_drop_impl(xchgd_field, pointee_struct_meta ?
								 pointee_struct_meta->record : NULL,
								 fields[i].type == BPF_KPTR_PERCPU);
				migrate_enable();
			} else {
				field->kptr.dtor(xchgd_field);
			}
			break;
		case BPF_LIST_HEAD:
			if (WARN_ON_ONCE(rec->spin_lock_off < 0))
				continue;
			bpf_list_head_free(field, field_ptr, obj + rec->spin_lock_off);
			break;
		case BPF_RB_ROOT:
			if (WARN_ON_ONCE(rec->spin_lock_off < 0))
				continue;
			bpf_rb_root_free(field, field_ptr, obj + rec->spin_lock_off);
			break;
		case BPF_LIST_NODE:
		case BPF_RB_NODE:
		case BPF_REFCOUNT:
			break;
		default:
			WARN_ON_ONCE(1);
			continue;
		}
	}
}

/* called from workqueue */
static void bpf_map_free_deferred(struct work_struct *work)
{
	struct bpf_map *map = container_of(work, struct bpf_map, work);
	struct btf_record *rec = map->record;
	struct btf *btf = map->btf;

	security_bpf_map_free(map);
	bpf_map_release_memcg(map);
	/* implementation dependent freeing */
	map->ops->map_free(map);
	/* Delay freeing of btf_record for maps, as map_free
	 * callback usually needs access to them. It is better to do it here
	 * than require each callback to do the free itself manually.
	 *
	 * Note that the btf_record stashed in map->inner_map_meta->record was
	 * already freed using the map_free callback for map in map case which
	 * eventually calls bpf_map_free_meta, since inner_map_meta is only a
	 * template bpf_map struct used during verification.
	 */
	btf_record_free(rec);
	/* Delay freeing of btf for maps, as map_free callback may need
	 * struct_meta info which will be freed with btf_put().
	 */
	btf_put(btf);
}

static void bpf_map_put_uref(struct bpf_map *map)
{
	if (atomic64_dec_and_test(&map->usercnt)) {
		if (map->ops->map_release_uref)
			map->ops->map_release_uref(map);
	}
}

static void bpf_map_free_in_work(struct bpf_map *map)
{
	INIT_WORK(&map->work, bpf_map_free_deferred);
	/* Avoid spawning kworkers, since they all might contend
	 * for the same mutex like slab_mutex.
	 */
	queue_work(system_unbound_wq, &map->work);
}

static void bpf_map_free_rcu_gp(struct rcu_head *rcu)
{
	bpf_map_free_in_work(container_of(rcu, struct bpf_map, rcu));
}

static void bpf_map_free_mult_rcu_gp(struct rcu_head *rcu)
{
	if (rcu_trace_implies_rcu_gp())
		bpf_map_free_rcu_gp(rcu);
	else
		call_rcu(rcu, bpf_map_free_rcu_gp);
}

/* decrement map refcnt and schedule it for freeing via workqueue
 * (underlying map implementation ops->map_free() might sleep)
 */
void bpf_map_put(struct bpf_map *map)
{
	if (atomic64_dec_and_test(&map->refcnt)) {
		/* bpf_map_free_id() must be called first */
		bpf_map_free_id(map);

		WARN_ON_ONCE(atomic64_read(&map->sleepable_refcnt));
		if (READ_ONCE(map->free_after_mult_rcu_gp))
			call_rcu_tasks_trace(&map->rcu, bpf_map_free_mult_rcu_gp);
		else if (READ_ONCE(map->free_after_rcu_gp))
			call_rcu(&map->rcu, bpf_map_free_rcu_gp);
		else
			bpf_map_free_in_work(map);
	}
}
EXPORT_SYMBOL_GPL(bpf_map_put);

void bpf_map_put_with_uref(struct bpf_map *map)
{
	bpf_map_put_uref(map);
	bpf_map_put(map);
}

static int bpf_map_release(struct inode *inode, struct file *filp)
{
	struct bpf_map *map = filp->private_data;

	if (map->ops->map_release)
		map->ops->map_release(map, filp);

	bpf_map_put_with_uref(map);
	return 0;
}

static fmode_t map_get_sys_perms(struct bpf_map *map, struct fd f)
{
	fmode_t mode = f.file->f_mode;

	/* Our file permissions may have been overridden by global
	 * map permissions facing syscall side.
	 */
	if (READ_ONCE(map->frozen))
		mode &= ~FMODE_CAN_WRITE;
	return mode;
}

#ifdef CONFIG_PROC_FS
/* Show the memory usage of a bpf map */
static u64 bpf_map_memory_usage(const struct bpf_map *map)
{
	return map->ops->map_mem_usage(map);
}

static void bpf_map_show_fdinfo(struct seq_file *m, struct file *filp)
{
	struct bpf_map *map = filp->private_data;
	u32 type = 0, jited = 0;

	if (map_type_contains_progs(map)) {
		spin_lock(&map->owner.lock);
		type  = map->owner.type;
		jited = map->owner.jited;
		spin_unlock(&map->owner.lock);
	}

	seq_printf(m,
		   "map_type:\t%u\n"
		   "key_size:\t%u\n"
		   "value_size:\t%u\n"
		   "max_entries:\t%u\n"
		   "map_flags:\t%#x\n"
		   "map_extra:\t%#llx\n"
		   "memlock:\t%llu\n"
		   "map_id:\t%u\n"
		   "frozen:\t%u\n",
		   map->map_type,
		   map->key_size,
		   map->value_size,
		   map->max_entries,
		   map->map_flags,
		   (unsigned long long)map->map_extra,
		   bpf_map_memory_usage(map),
		   map->id,
		   READ_ONCE(map->frozen));
	if (type) {
		seq_printf(m, "owner_prog_type:\t%u\n", type);
		seq_printf(m, "owner_jited:\t%u\n", jited);
	}
}
#endif

static ssize_t bpf_dummy_read(struct file *filp, char __user *buf, size_t siz,
			      loff_t *ppos)
{
	/* We need this handler such that alloc_file() enables
	 * f_mode with FMODE_CAN_READ.
	 */
	return -EINVAL;
}

static ssize_t bpf_dummy_write(struct file *filp, const char __user *buf,
			       size_t siz, loff_t *ppos)
{
	/* We need this handler such that alloc_file() enables
	 * f_mode with FMODE_CAN_WRITE.
	 */
	return -EINVAL;
}

/* called for any extra memory-mapped regions (except initial) */
static void bpf_map_mmap_open(struct vm_area_struct *vma)
{
	struct bpf_map *map = vma->vm_file->private_data;

	if (vma->vm_flags & VM_MAYWRITE)
		bpf_map_write_active_inc(map);
}

/* called for all unmapped memory region (including initial) */
static void bpf_map_mmap_close(struct vm_area_struct *vma)
{
	struct bpf_map *map = vma->vm_file->private_data;

	if (vma->vm_flags & VM_MAYWRITE)
		bpf_map_write_active_dec(map);
}

static const struct vm_operations_struct bpf_map_default_vmops = {
	.open		= bpf_map_mmap_open,
	.close		= bpf_map_mmap_close,
};

static int bpf_map_mmap(struct file *filp, struct vm_area_struct *vma)
{
	struct bpf_map *map = filp->private_data;
	int err;

	if (!map->ops->map_mmap || !IS_ERR_OR_NULL(map->record))
		return -ENOTSUPP;

	if (!(vma->vm_flags & VM_SHARED))
		return -EINVAL;

	mutex_lock(&map->freeze_mutex);

	if (vma->vm_flags & VM_WRITE) {
		if (map->frozen) {
			err = -EPERM;
			goto out;
		}
		/* map is meant to be read-only, so do not allow mapping as
		 * writable, because it's possible to leak a writable page
		 * reference and allows user-space to still modify it after
		 * freezing, while verifier will assume contents do not change
		 */
		if (map->map_flags & BPF_F_RDONLY_PROG) {
			err = -EACCES;
			goto out;
		}
	}

	/* set default open/close callbacks */
	vma->vm_ops = &bpf_map_default_vmops;
	vma->vm_private_data = map;
	vm_flags_clear(vma, VM_MAYEXEC);
	if (!(vma->vm_flags & VM_WRITE))
		/* disallow re-mapping with PROT_WRITE */
		vm_flags_clear(vma, VM_MAYWRITE);

	err = map->ops->map_mmap(map, vma);
	if (err)
		goto out;

	if (vma->vm_flags & VM_MAYWRITE)
		bpf_map_write_active_inc(map);
out:
	mutex_unlock(&map->freeze_mutex);
	return err;
}

static __poll_t bpf_map_poll(struct file *filp, struct poll_table_struct *pts)
{
	struct bpf_map *map = filp->private_data;

	if (map->ops->map_poll)
		return map->ops->map_poll(map, filp, pts);

	return EPOLLERR;
}

static unsigned long bpf_get_unmapped_area(struct file *filp, unsigned long addr,
					   unsigned long len, unsigned long pgoff,
					   unsigned long flags)
{
	struct bpf_map *map = filp->private_data;

	if (map->ops->map_get_unmapped_area)
		return map->ops->map_get_unmapped_area(filp, addr, len, pgoff, flags);
#ifdef CONFIG_MMU
<<<<<<< HEAD
	return current->mm->get_unmapped_area(filp, addr, len, pgoff, flags);
=======
	return mm_get_unmapped_area(current->mm, filp, addr, len, pgoff, flags);
>>>>>>> 0c383648
#else
	return addr;
#endif
}

const struct file_operations bpf_map_fops = {
#ifdef CONFIG_PROC_FS
	.show_fdinfo	= bpf_map_show_fdinfo,
#endif
	.release	= bpf_map_release,
	.read		= bpf_dummy_read,
	.write		= bpf_dummy_write,
	.mmap		= bpf_map_mmap,
	.poll		= bpf_map_poll,
	.get_unmapped_area = bpf_get_unmapped_area,
};

int bpf_map_new_fd(struct bpf_map *map, int flags)
{
	int ret;

	ret = security_bpf_map(map, OPEN_FMODE(flags));
	if (ret < 0)
		return ret;

	return anon_inode_getfd("bpf-map", &bpf_map_fops, map,
				flags | O_CLOEXEC);
}

int bpf_get_file_flag(int flags)
{
	if ((flags & BPF_F_RDONLY) && (flags & BPF_F_WRONLY))
		return -EINVAL;
	if (flags & BPF_F_RDONLY)
		return O_RDONLY;
	if (flags & BPF_F_WRONLY)
		return O_WRONLY;
	return O_RDWR;
}

/* helper macro to check that unused fields 'union bpf_attr' are zero */
#define CHECK_ATTR(CMD) \
	memchr_inv((void *) &attr->CMD##_LAST_FIELD + \
		   sizeof(attr->CMD##_LAST_FIELD), 0, \
		   sizeof(*attr) - \
		   offsetof(union bpf_attr, CMD##_LAST_FIELD) - \
		   sizeof(attr->CMD##_LAST_FIELD)) != NULL

/* dst and src must have at least "size" number of bytes.
 * Return strlen on success and < 0 on error.
 */
int bpf_obj_name_cpy(char *dst, const char *src, unsigned int size)
{
	const char *end = src + size;
	const char *orig_src = src;

	memset(dst, 0, size);
	/* Copy all isalnum(), '_' and '.' chars. */
	while (src < end && *src) {
		if (!isalnum(*src) &&
		    *src != '_' && *src != '.')
			return -EINVAL;
		*dst++ = *src++;
	}

	/* No '\0' found in "size" number of bytes */
	if (src == end)
		return -EINVAL;

	return src - orig_src;
}

int map_check_no_btf(const struct bpf_map *map,
		     const struct btf *btf,
		     const struct btf_type *key_type,
		     const struct btf_type *value_type)
{
	return -ENOTSUPP;
}

static int map_check_btf(struct bpf_map *map, struct bpf_token *token,
			 const struct btf *btf, u32 btf_key_id, u32 btf_value_id)
{
	const struct btf_type *key_type, *value_type;
	u32 key_size, value_size;
	int ret = 0;

	/* Some maps allow key to be unspecified. */
	if (btf_key_id) {
		key_type = btf_type_id_size(btf, &btf_key_id, &key_size);
		if (!key_type || key_size != map->key_size)
			return -EINVAL;
	} else {
		key_type = btf_type_by_id(btf, 0);
		if (!map->ops->map_check_btf)
			return -EINVAL;
	}

	value_type = btf_type_id_size(btf, &btf_value_id, &value_size);
	if (!value_type || value_size != map->value_size)
		return -EINVAL;

	map->record = btf_parse_fields(btf, value_type,
				       BPF_SPIN_LOCK | BPF_TIMER | BPF_KPTR | BPF_LIST_HEAD |
				       BPF_RB_ROOT | BPF_REFCOUNT | BPF_WORKQUEUE,
				       map->value_size);
	if (!IS_ERR_OR_NULL(map->record)) {
		int i;

		if (!bpf_token_capable(token, CAP_BPF)) {
			ret = -EPERM;
			goto free_map_tab;
		}
		if (map->map_flags & (BPF_F_RDONLY_PROG | BPF_F_WRONLY_PROG)) {
			ret = -EACCES;
			goto free_map_tab;
		}
		for (i = 0; i < sizeof(map->record->field_mask) * 8; i++) {
			switch (map->record->field_mask & (1 << i)) {
			case 0:
				continue;
			case BPF_SPIN_LOCK:
				if (map->map_type != BPF_MAP_TYPE_HASH &&
				    map->map_type != BPF_MAP_TYPE_ARRAY &&
				    map->map_type != BPF_MAP_TYPE_CGROUP_STORAGE &&
				    map->map_type != BPF_MAP_TYPE_SK_STORAGE &&
				    map->map_type != BPF_MAP_TYPE_INODE_STORAGE &&
				    map->map_type != BPF_MAP_TYPE_TASK_STORAGE &&
				    map->map_type != BPF_MAP_TYPE_CGRP_STORAGE) {
					ret = -EOPNOTSUPP;
					goto free_map_tab;
				}
				break;
			case BPF_TIMER:
			case BPF_WORKQUEUE:
				if (map->map_type != BPF_MAP_TYPE_HASH &&
				    map->map_type != BPF_MAP_TYPE_LRU_HASH &&
				    map->map_type != BPF_MAP_TYPE_ARRAY) {
					ret = -EOPNOTSUPP;
					goto free_map_tab;
				}
				break;
			case BPF_KPTR_UNREF:
			case BPF_KPTR_REF:
			case BPF_KPTR_PERCPU:
			case BPF_REFCOUNT:
				if (map->map_type != BPF_MAP_TYPE_HASH &&
				    map->map_type != BPF_MAP_TYPE_PERCPU_HASH &&
				    map->map_type != BPF_MAP_TYPE_LRU_HASH &&
				    map->map_type != BPF_MAP_TYPE_LRU_PERCPU_HASH &&
				    map->map_type != BPF_MAP_TYPE_ARRAY &&
				    map->map_type != BPF_MAP_TYPE_PERCPU_ARRAY &&
				    map->map_type != BPF_MAP_TYPE_SK_STORAGE &&
				    map->map_type != BPF_MAP_TYPE_INODE_STORAGE &&
				    map->map_type != BPF_MAP_TYPE_TASK_STORAGE &&
				    map->map_type != BPF_MAP_TYPE_CGRP_STORAGE) {
					ret = -EOPNOTSUPP;
					goto free_map_tab;
				}
				break;
			case BPF_LIST_HEAD:
			case BPF_RB_ROOT:
				if (map->map_type != BPF_MAP_TYPE_HASH &&
				    map->map_type != BPF_MAP_TYPE_LRU_HASH &&
				    map->map_type != BPF_MAP_TYPE_ARRAY) {
					ret = -EOPNOTSUPP;
					goto free_map_tab;
				}
				break;
			default:
				/* Fail if map_type checks are missing for a field type */
				ret = -EOPNOTSUPP;
				goto free_map_tab;
			}
		}
	}

	ret = btf_check_and_fixup_fields(btf, map->record);
	if (ret < 0)
		goto free_map_tab;

	if (map->ops->map_check_btf) {
		ret = map->ops->map_check_btf(map, btf, key_type, value_type);
		if (ret < 0)
			goto free_map_tab;
	}

	return ret;
free_map_tab:
	bpf_map_free_record(map);
	return ret;
}

static bool bpf_net_capable(void)
{
	return capable(CAP_NET_ADMIN) || capable(CAP_SYS_ADMIN);
}

#define BPF_MAP_CREATE_LAST_FIELD map_token_fd
/* called via syscall */
static int map_create(union bpf_attr *attr)
{
	const struct bpf_map_ops *ops;
	struct bpf_token *token = NULL;
	int numa_node = bpf_map_attr_numa_node(attr);
	u32 map_type = attr->map_type;
	struct bpf_map *map;
	bool token_flag;
	int f_flags;
	int err;

	err = CHECK_ATTR(BPF_MAP_CREATE);
	if (err)
		return -EINVAL;

	/* check BPF_F_TOKEN_FD flag, remember if it's set, and then clear it
	 * to avoid per-map type checks tripping on unknown flag
	 */
	token_flag = attr->map_flags & BPF_F_TOKEN_FD;
	attr->map_flags &= ~BPF_F_TOKEN_FD;

	if (attr->btf_vmlinux_value_type_id) {
		if (attr->map_type != BPF_MAP_TYPE_STRUCT_OPS ||
		    attr->btf_key_type_id || attr->btf_value_type_id)
			return -EINVAL;
	} else if (attr->btf_key_type_id && !attr->btf_value_type_id) {
		return -EINVAL;
	}

	if (attr->map_type != BPF_MAP_TYPE_BLOOM_FILTER &&
	    attr->map_type != BPF_MAP_TYPE_ARENA &&
	    attr->map_extra != 0)
		return -EINVAL;

	f_flags = bpf_get_file_flag(attr->map_flags);
	if (f_flags < 0)
		return f_flags;

	if (numa_node != NUMA_NO_NODE &&
	    ((unsigned int)numa_node >= nr_node_ids ||
	     !node_online(numa_node)))
		return -EINVAL;

	/* find map type and init map: hashtable vs rbtree vs bloom vs ... */
	map_type = attr->map_type;
	if (map_type >= ARRAY_SIZE(bpf_map_types))
		return -EINVAL;
	map_type = array_index_nospec(map_type, ARRAY_SIZE(bpf_map_types));
	ops = bpf_map_types[map_type];
	if (!ops)
		return -EINVAL;

	if (ops->map_alloc_check) {
		err = ops->map_alloc_check(attr);
		if (err)
			return err;
	}
	if (attr->map_ifindex)
		ops = &bpf_map_offload_ops;
	if (!ops->map_mem_usage)
		return -EINVAL;

	if (token_flag) {
		token = bpf_token_get_from_fd(attr->map_token_fd);
		if (IS_ERR(token))
			return PTR_ERR(token);

		/* if current token doesn't grant map creation permissions,
		 * then we can't use this token, so ignore it and rely on
		 * system-wide capabilities checks
		 */
		if (!bpf_token_allow_cmd(token, BPF_MAP_CREATE) ||
		    !bpf_token_allow_map_type(token, attr->map_type)) {
			bpf_token_put(token);
			token = NULL;
		}
	}

	err = -EPERM;

	/* Intent here is for unprivileged_bpf_disabled to block BPF map
	 * creation for unprivileged users; other actions depend
	 * on fd availability and access to bpffs, so are dependent on
	 * object creation success. Even with unprivileged BPF disabled,
	 * capability checks are still carried out.
	 */
	if (sysctl_unprivileged_bpf_disabled && !bpf_token_capable(token, CAP_BPF))
		goto put_token;

	/* check privileged map type permissions */
	switch (map_type) {
	case BPF_MAP_TYPE_ARRAY:
	case BPF_MAP_TYPE_PERCPU_ARRAY:
	case BPF_MAP_TYPE_PROG_ARRAY:
	case BPF_MAP_TYPE_PERF_EVENT_ARRAY:
	case BPF_MAP_TYPE_CGROUP_ARRAY:
	case BPF_MAP_TYPE_ARRAY_OF_MAPS:
	case BPF_MAP_TYPE_HASH:
	case BPF_MAP_TYPE_PERCPU_HASH:
	case BPF_MAP_TYPE_HASH_OF_MAPS:
	case BPF_MAP_TYPE_RINGBUF:
	case BPF_MAP_TYPE_USER_RINGBUF:
	case BPF_MAP_TYPE_CGROUP_STORAGE:
	case BPF_MAP_TYPE_PERCPU_CGROUP_STORAGE:
		/* unprivileged */
		break;
	case BPF_MAP_TYPE_SK_STORAGE:
	case BPF_MAP_TYPE_INODE_STORAGE:
	case BPF_MAP_TYPE_TASK_STORAGE:
	case BPF_MAP_TYPE_CGRP_STORAGE:
	case BPF_MAP_TYPE_BLOOM_FILTER:
	case BPF_MAP_TYPE_LPM_TRIE:
	case BPF_MAP_TYPE_REUSEPORT_SOCKARRAY:
	case BPF_MAP_TYPE_STACK_TRACE:
	case BPF_MAP_TYPE_QUEUE:
	case BPF_MAP_TYPE_STACK:
	case BPF_MAP_TYPE_LRU_HASH:
	case BPF_MAP_TYPE_LRU_PERCPU_HASH:
	case BPF_MAP_TYPE_STRUCT_OPS:
	case BPF_MAP_TYPE_CPUMAP:
	case BPF_MAP_TYPE_ARENA:
		if (!bpf_token_capable(token, CAP_BPF))
			goto put_token;
		break;
	case BPF_MAP_TYPE_SOCKMAP:
	case BPF_MAP_TYPE_SOCKHASH:
	case BPF_MAP_TYPE_DEVMAP:
	case BPF_MAP_TYPE_DEVMAP_HASH:
	case BPF_MAP_TYPE_XSKMAP:
		if (!bpf_token_capable(token, CAP_NET_ADMIN))
			goto put_token;
		break;
	default:
		WARN(1, "unsupported map type %d", map_type);
		goto put_token;
	}

	map = ops->map_alloc(attr);
	if (IS_ERR(map)) {
		err = PTR_ERR(map);
		goto put_token;
	}
	map->ops = ops;
	map->map_type = map_type;

	err = bpf_obj_name_cpy(map->name, attr->map_name,
			       sizeof(attr->map_name));
	if (err < 0)
		goto free_map;

	atomic64_set(&map->refcnt, 1);
	atomic64_set(&map->usercnt, 1);
	mutex_init(&map->freeze_mutex);
	spin_lock_init(&map->owner.lock);

	if (attr->btf_key_type_id || attr->btf_value_type_id ||
	    /* Even the map's value is a kernel's struct,
	     * the bpf_prog.o must have BTF to begin with
	     * to figure out the corresponding kernel's
	     * counter part.  Thus, attr->btf_fd has
	     * to be valid also.
	     */
	    attr->btf_vmlinux_value_type_id) {
		struct btf *btf;

		btf = btf_get_by_fd(attr->btf_fd);
		if (IS_ERR(btf)) {
			err = PTR_ERR(btf);
			goto free_map;
		}
		if (btf_is_kernel(btf)) {
			btf_put(btf);
			err = -EACCES;
			goto free_map;
		}
		map->btf = btf;

		if (attr->btf_value_type_id) {
			err = map_check_btf(map, token, btf, attr->btf_key_type_id,
					    attr->btf_value_type_id);
			if (err)
				goto free_map;
		}

		map->btf_key_type_id = attr->btf_key_type_id;
		map->btf_value_type_id = attr->btf_value_type_id;
		map->btf_vmlinux_value_type_id =
			attr->btf_vmlinux_value_type_id;
	}

	err = security_bpf_map_create(map, attr, token);
	if (err)
		goto free_map_sec;

	err = bpf_map_alloc_id(map);
	if (err)
		goto free_map_sec;

	bpf_map_save_memcg(map);
	bpf_token_put(token);

	err = bpf_map_new_fd(map, f_flags);
	if (err < 0) {
		/* failed to allocate fd.
		 * bpf_map_put_with_uref() is needed because the above
		 * bpf_map_alloc_id() has published the map
		 * to the userspace and the userspace may
		 * have refcnt-ed it through BPF_MAP_GET_FD_BY_ID.
		 */
		bpf_map_put_with_uref(map);
		return err;
	}

	return err;

free_map_sec:
	security_bpf_map_free(map);
free_map:
	btf_put(map->btf);
	map->ops->map_free(map);
put_token:
	bpf_token_put(token);
	return err;
}

/* if error is returned, fd is released.
 * On success caller should complete fd access with matching fdput()
 */
struct bpf_map *__bpf_map_get(struct fd f)
{
	if (!f.file)
		return ERR_PTR(-EBADF);
	if (f.file->f_op != &bpf_map_fops) {
		fdput(f);
		return ERR_PTR(-EINVAL);
	}

	return f.file->private_data;
}

void bpf_map_inc(struct bpf_map *map)
{
	atomic64_inc(&map->refcnt);
}
EXPORT_SYMBOL_GPL(bpf_map_inc);

void bpf_map_inc_with_uref(struct bpf_map *map)
{
	atomic64_inc(&map->refcnt);
	atomic64_inc(&map->usercnt);
}
EXPORT_SYMBOL_GPL(bpf_map_inc_with_uref);

struct bpf_map *bpf_map_get(u32 ufd)
{
	struct fd f = fdget(ufd);
	struct bpf_map *map;

	map = __bpf_map_get(f);
	if (IS_ERR(map))
		return map;

	bpf_map_inc(map);
	fdput(f);

	return map;
}
EXPORT_SYMBOL(bpf_map_get);

struct bpf_map *bpf_map_get_with_uref(u32 ufd)
{
	struct fd f = fdget(ufd);
	struct bpf_map *map;

	map = __bpf_map_get(f);
	if (IS_ERR(map))
		return map;

	bpf_map_inc_with_uref(map);
	fdput(f);

	return map;
}

/* map_idr_lock should have been held or the map should have been
 * protected by rcu read lock.
 */
struct bpf_map *__bpf_map_inc_not_zero(struct bpf_map *map, bool uref)
{
	int refold;

	refold = atomic64_fetch_add_unless(&map->refcnt, 1, 0);
	if (!refold)
		return ERR_PTR(-ENOENT);
	if (uref)
		atomic64_inc(&map->usercnt);

	return map;
}

struct bpf_map *bpf_map_inc_not_zero(struct bpf_map *map)
{
	spin_lock_bh(&map_idr_lock);
	map = __bpf_map_inc_not_zero(map, false);
	spin_unlock_bh(&map_idr_lock);

	return map;
}
EXPORT_SYMBOL_GPL(bpf_map_inc_not_zero);

int __weak bpf_stackmap_copy(struct bpf_map *map, void *key, void *value)
{
	return -ENOTSUPP;
}

static void *__bpf_copy_key(void __user *ukey, u64 key_size)
{
	if (key_size)
		return vmemdup_user(ukey, key_size);

	if (ukey)
		return ERR_PTR(-EINVAL);

	return NULL;
}

static void *___bpf_copy_key(bpfptr_t ukey, u64 key_size)
{
	if (key_size)
		return kvmemdup_bpfptr(ukey, key_size);

	if (!bpfptr_is_null(ukey))
		return ERR_PTR(-EINVAL);

	return NULL;
}

/* last field in 'union bpf_attr' used by this command */
#define BPF_MAP_LOOKUP_ELEM_LAST_FIELD flags

static int map_lookup_elem(union bpf_attr *attr)
{
	void __user *ukey = u64_to_user_ptr(attr->key);
	void __user *uvalue = u64_to_user_ptr(attr->value);
	int ufd = attr->map_fd;
	struct bpf_map *map;
	void *key, *value;
	u32 value_size;
	struct fd f;
	int err;

	if (CHECK_ATTR(BPF_MAP_LOOKUP_ELEM))
		return -EINVAL;

	if (attr->flags & ~BPF_F_LOCK)
		return -EINVAL;

	f = fdget(ufd);
	map = __bpf_map_get(f);
	if (IS_ERR(map))
		return PTR_ERR(map);
	if (!(map_get_sys_perms(map, f) & FMODE_CAN_READ)) {
		err = -EPERM;
		goto err_put;
	}

	if ((attr->flags & BPF_F_LOCK) &&
	    !btf_record_has_field(map->record, BPF_SPIN_LOCK)) {
		err = -EINVAL;
		goto err_put;
	}

	key = __bpf_copy_key(ukey, map->key_size);
	if (IS_ERR(key)) {
		err = PTR_ERR(key);
		goto err_put;
	}

	value_size = bpf_map_value_size(map);

	err = -ENOMEM;
	value = kvmalloc(value_size, GFP_USER | __GFP_NOWARN);
	if (!value)
		goto free_key;

	if (map->map_type == BPF_MAP_TYPE_BLOOM_FILTER) {
		if (copy_from_user(value, uvalue, value_size))
			err = -EFAULT;
		else
			err = bpf_map_copy_value(map, key, value, attr->flags);
		goto free_value;
	}

	err = bpf_map_copy_value(map, key, value, attr->flags);
	if (err)
		goto free_value;

	err = -EFAULT;
	if (copy_to_user(uvalue, value, value_size) != 0)
		goto free_value;

	err = 0;

free_value:
	kvfree(value);
free_key:
	kvfree(key);
err_put:
	fdput(f);
	return err;
}


#define BPF_MAP_UPDATE_ELEM_LAST_FIELD flags

static int map_update_elem(union bpf_attr *attr, bpfptr_t uattr)
{
	bpfptr_t ukey = make_bpfptr(attr->key, uattr.is_kernel);
	bpfptr_t uvalue = make_bpfptr(attr->value, uattr.is_kernel);
	int ufd = attr->map_fd;
	struct bpf_map *map;
	void *key, *value;
	u32 value_size;
	struct fd f;
	int err;

	if (CHECK_ATTR(BPF_MAP_UPDATE_ELEM))
		return -EINVAL;

	f = fdget(ufd);
	map = __bpf_map_get(f);
	if (IS_ERR(map))
		return PTR_ERR(map);
	bpf_map_write_active_inc(map);
	if (!(map_get_sys_perms(map, f) & FMODE_CAN_WRITE)) {
		err = -EPERM;
		goto err_put;
	}

	if ((attr->flags & BPF_F_LOCK) &&
	    !btf_record_has_field(map->record, BPF_SPIN_LOCK)) {
		err = -EINVAL;
		goto err_put;
	}

	key = ___bpf_copy_key(ukey, map->key_size);
	if (IS_ERR(key)) {
		err = PTR_ERR(key);
		goto err_put;
	}

	value_size = bpf_map_value_size(map);
	value = kvmemdup_bpfptr(uvalue, value_size);
	if (IS_ERR(value)) {
		err = PTR_ERR(value);
		goto free_key;
	}

	err = bpf_map_update_value(map, f.file, key, value, attr->flags);
	if (!err)
		maybe_wait_bpf_programs(map);

	kvfree(value);
free_key:
	kvfree(key);
err_put:
	bpf_map_write_active_dec(map);
	fdput(f);
	return err;
}

#define BPF_MAP_DELETE_ELEM_LAST_FIELD key

static int map_delete_elem(union bpf_attr *attr, bpfptr_t uattr)
{
	bpfptr_t ukey = make_bpfptr(attr->key, uattr.is_kernel);
	int ufd = attr->map_fd;
	struct bpf_map *map;
	struct fd f;
	void *key;
	int err;

	if (CHECK_ATTR(BPF_MAP_DELETE_ELEM))
		return -EINVAL;

	f = fdget(ufd);
	map = __bpf_map_get(f);
	if (IS_ERR(map))
		return PTR_ERR(map);
	bpf_map_write_active_inc(map);
	if (!(map_get_sys_perms(map, f) & FMODE_CAN_WRITE)) {
		err = -EPERM;
		goto err_put;
	}

	key = ___bpf_copy_key(ukey, map->key_size);
	if (IS_ERR(key)) {
		err = PTR_ERR(key);
		goto err_put;
	}

	if (bpf_map_is_offloaded(map)) {
		err = bpf_map_offload_delete_elem(map, key);
		goto out;
	} else if (IS_FD_PROG_ARRAY(map) ||
		   map->map_type == BPF_MAP_TYPE_STRUCT_OPS) {
		/* These maps require sleepable context */
		err = map->ops->map_delete_elem(map, key);
		goto out;
	}

	bpf_disable_instrumentation();
	rcu_read_lock();
	err = map->ops->map_delete_elem(map, key);
	rcu_read_unlock();
	bpf_enable_instrumentation();
	if (!err)
		maybe_wait_bpf_programs(map);
out:
	kvfree(key);
err_put:
	bpf_map_write_active_dec(map);
	fdput(f);
	return err;
}

/* last field in 'union bpf_attr' used by this command */
#define BPF_MAP_GET_NEXT_KEY_LAST_FIELD next_key

static int map_get_next_key(union bpf_attr *attr)
{
	void __user *ukey = u64_to_user_ptr(attr->key);
	void __user *unext_key = u64_to_user_ptr(attr->next_key);
	int ufd = attr->map_fd;
	struct bpf_map *map;
	void *key, *next_key;
	struct fd f;
	int err;

	if (CHECK_ATTR(BPF_MAP_GET_NEXT_KEY))
		return -EINVAL;

	f = fdget(ufd);
	map = __bpf_map_get(f);
	if (IS_ERR(map))
		return PTR_ERR(map);
	if (!(map_get_sys_perms(map, f) & FMODE_CAN_READ)) {
		err = -EPERM;
		goto err_put;
	}

	if (ukey) {
		key = __bpf_copy_key(ukey, map->key_size);
		if (IS_ERR(key)) {
			err = PTR_ERR(key);
			goto err_put;
		}
	} else {
		key = NULL;
	}

	err = -ENOMEM;
	next_key = kvmalloc(map->key_size, GFP_USER);
	if (!next_key)
		goto free_key;

	if (bpf_map_is_offloaded(map)) {
		err = bpf_map_offload_get_next_key(map, key, next_key);
		goto out;
	}

	rcu_read_lock();
	err = map->ops->map_get_next_key(map, key, next_key);
	rcu_read_unlock();
out:
	if (err)
		goto free_next_key;

	err = -EFAULT;
	if (copy_to_user(unext_key, next_key, map->key_size) != 0)
		goto free_next_key;

	err = 0;

free_next_key:
	kvfree(next_key);
free_key:
	kvfree(key);
err_put:
	fdput(f);
	return err;
}

int generic_map_delete_batch(struct bpf_map *map,
			     const union bpf_attr *attr,
			     union bpf_attr __user *uattr)
{
	void __user *keys = u64_to_user_ptr(attr->batch.keys);
	u32 cp, max_count;
	int err = 0;
	void *key;

	if (attr->batch.elem_flags & ~BPF_F_LOCK)
		return -EINVAL;

	if ((attr->batch.elem_flags & BPF_F_LOCK) &&
	    !btf_record_has_field(map->record, BPF_SPIN_LOCK)) {
		return -EINVAL;
	}

	max_count = attr->batch.count;
	if (!max_count)
		return 0;

	if (put_user(0, &uattr->batch.count))
		return -EFAULT;

	key = kvmalloc(map->key_size, GFP_USER | __GFP_NOWARN);
	if (!key)
		return -ENOMEM;

	for (cp = 0; cp < max_count; cp++) {
		err = -EFAULT;
		if (copy_from_user(key, keys + cp * map->key_size,
				   map->key_size))
			break;

		if (bpf_map_is_offloaded(map)) {
			err = bpf_map_offload_delete_elem(map, key);
			break;
		}

		bpf_disable_instrumentation();
		rcu_read_lock();
		err = map->ops->map_delete_elem(map, key);
		rcu_read_unlock();
		bpf_enable_instrumentation();
		if (err)
			break;
		cond_resched();
	}
	if (copy_to_user(&uattr->batch.count, &cp, sizeof(cp)))
		err = -EFAULT;

	kvfree(key);

	return err;
}

int generic_map_update_batch(struct bpf_map *map, struct file *map_file,
			     const union bpf_attr *attr,
			     union bpf_attr __user *uattr)
{
	void __user *values = u64_to_user_ptr(attr->batch.values);
	void __user *keys = u64_to_user_ptr(attr->batch.keys);
	u32 value_size, cp, max_count;
	void *key, *value;
	int err = 0;

	if (attr->batch.elem_flags & ~BPF_F_LOCK)
		return -EINVAL;

	if ((attr->batch.elem_flags & BPF_F_LOCK) &&
	    !btf_record_has_field(map->record, BPF_SPIN_LOCK)) {
		return -EINVAL;
	}

	value_size = bpf_map_value_size(map);

	max_count = attr->batch.count;
	if (!max_count)
		return 0;

	if (put_user(0, &uattr->batch.count))
		return -EFAULT;

	key = kvmalloc(map->key_size, GFP_USER | __GFP_NOWARN);
	if (!key)
		return -ENOMEM;

	value = kvmalloc(value_size, GFP_USER | __GFP_NOWARN);
	if (!value) {
		kvfree(key);
		return -ENOMEM;
	}

	for (cp = 0; cp < max_count; cp++) {
		err = -EFAULT;
		if (copy_from_user(key, keys + cp * map->key_size,
		    map->key_size) ||
		    copy_from_user(value, values + cp * value_size, value_size))
			break;

		err = bpf_map_update_value(map, map_file, key, value,
					   attr->batch.elem_flags);

		if (err)
			break;
		cond_resched();
	}

	if (copy_to_user(&uattr->batch.count, &cp, sizeof(cp)))
		err = -EFAULT;

	kvfree(value);
	kvfree(key);

	return err;
}

#define MAP_LOOKUP_RETRIES 3

int generic_map_lookup_batch(struct bpf_map *map,
				    const union bpf_attr *attr,
				    union bpf_attr __user *uattr)
{
	void __user *uobatch = u64_to_user_ptr(attr->batch.out_batch);
	void __user *ubatch = u64_to_user_ptr(attr->batch.in_batch);
	void __user *values = u64_to_user_ptr(attr->batch.values);
	void __user *keys = u64_to_user_ptr(attr->batch.keys);
	void *buf, *buf_prevkey, *prev_key, *key, *value;
	int err, retry = MAP_LOOKUP_RETRIES;
	u32 value_size, cp, max_count;

	if (attr->batch.elem_flags & ~BPF_F_LOCK)
		return -EINVAL;

	if ((attr->batch.elem_flags & BPF_F_LOCK) &&
	    !btf_record_has_field(map->record, BPF_SPIN_LOCK))
		return -EINVAL;

	value_size = bpf_map_value_size(map);

	max_count = attr->batch.count;
	if (!max_count)
		return 0;

	if (put_user(0, &uattr->batch.count))
		return -EFAULT;

	buf_prevkey = kvmalloc(map->key_size, GFP_USER | __GFP_NOWARN);
	if (!buf_prevkey)
		return -ENOMEM;

	buf = kvmalloc(map->key_size + value_size, GFP_USER | __GFP_NOWARN);
	if (!buf) {
		kvfree(buf_prevkey);
		return -ENOMEM;
	}

	err = -EFAULT;
	prev_key = NULL;
	if (ubatch && copy_from_user(buf_prevkey, ubatch, map->key_size))
		goto free_buf;
	key = buf;
	value = key + map->key_size;
	if (ubatch)
		prev_key = buf_prevkey;

	for (cp = 0; cp < max_count;) {
		rcu_read_lock();
		err = map->ops->map_get_next_key(map, prev_key, key);
		rcu_read_unlock();
		if (err)
			break;
		err = bpf_map_copy_value(map, key, value,
					 attr->batch.elem_flags);

		if (err == -ENOENT) {
			if (retry) {
				retry--;
				continue;
			}
			err = -EINTR;
			break;
		}

		if (err)
			goto free_buf;

		if (copy_to_user(keys + cp * map->key_size, key,
				 map->key_size)) {
			err = -EFAULT;
			goto free_buf;
		}
		if (copy_to_user(values + cp * value_size, value, value_size)) {
			err = -EFAULT;
			goto free_buf;
		}

		if (!prev_key)
			prev_key = buf_prevkey;

		swap(prev_key, key);
		retry = MAP_LOOKUP_RETRIES;
		cp++;
		cond_resched();
	}

	if (err == -EFAULT)
		goto free_buf;

	if ((copy_to_user(&uattr->batch.count, &cp, sizeof(cp)) ||
		    (cp && copy_to_user(uobatch, prev_key, map->key_size))))
		err = -EFAULT;

free_buf:
	kvfree(buf_prevkey);
	kvfree(buf);
	return err;
}

#define BPF_MAP_LOOKUP_AND_DELETE_ELEM_LAST_FIELD flags

static int map_lookup_and_delete_elem(union bpf_attr *attr)
{
	void __user *ukey = u64_to_user_ptr(attr->key);
	void __user *uvalue = u64_to_user_ptr(attr->value);
	int ufd = attr->map_fd;
	struct bpf_map *map;
	void *key, *value;
	u32 value_size;
	struct fd f;
	int err;

	if (CHECK_ATTR(BPF_MAP_LOOKUP_AND_DELETE_ELEM))
		return -EINVAL;

	if (attr->flags & ~BPF_F_LOCK)
		return -EINVAL;

	f = fdget(ufd);
	map = __bpf_map_get(f);
	if (IS_ERR(map))
		return PTR_ERR(map);
	bpf_map_write_active_inc(map);
	if (!(map_get_sys_perms(map, f) & FMODE_CAN_READ) ||
	    !(map_get_sys_perms(map, f) & FMODE_CAN_WRITE)) {
		err = -EPERM;
		goto err_put;
	}

	if (attr->flags &&
	    (map->map_type == BPF_MAP_TYPE_QUEUE ||
	     map->map_type == BPF_MAP_TYPE_STACK)) {
		err = -EINVAL;
		goto err_put;
	}

	if ((attr->flags & BPF_F_LOCK) &&
	    !btf_record_has_field(map->record, BPF_SPIN_LOCK)) {
		err = -EINVAL;
		goto err_put;
	}

	key = __bpf_copy_key(ukey, map->key_size);
	if (IS_ERR(key)) {
		err = PTR_ERR(key);
		goto err_put;
	}

	value_size = bpf_map_value_size(map);

	err = -ENOMEM;
	value = kvmalloc(value_size, GFP_USER | __GFP_NOWARN);
	if (!value)
		goto free_key;

	err = -ENOTSUPP;
	if (map->map_type == BPF_MAP_TYPE_QUEUE ||
	    map->map_type == BPF_MAP_TYPE_STACK) {
		err = map->ops->map_pop_elem(map, value);
	} else if (map->map_type == BPF_MAP_TYPE_HASH ||
		   map->map_type == BPF_MAP_TYPE_PERCPU_HASH ||
		   map->map_type == BPF_MAP_TYPE_LRU_HASH ||
		   map->map_type == BPF_MAP_TYPE_LRU_PERCPU_HASH) {
		if (!bpf_map_is_offloaded(map)) {
			bpf_disable_instrumentation();
			rcu_read_lock();
			err = map->ops->map_lookup_and_delete_elem(map, key, value, attr->flags);
			rcu_read_unlock();
			bpf_enable_instrumentation();
		}
	}

	if (err)
		goto free_value;

	if (copy_to_user(uvalue, value, value_size) != 0) {
		err = -EFAULT;
		goto free_value;
	}

	err = 0;

free_value:
	kvfree(value);
free_key:
	kvfree(key);
err_put:
	bpf_map_write_active_dec(map);
	fdput(f);
	return err;
}

#define BPF_MAP_FREEZE_LAST_FIELD map_fd

static int map_freeze(const union bpf_attr *attr)
{
	int err = 0, ufd = attr->map_fd;
	struct bpf_map *map;
	struct fd f;

	if (CHECK_ATTR(BPF_MAP_FREEZE))
		return -EINVAL;

	f = fdget(ufd);
	map = __bpf_map_get(f);
	if (IS_ERR(map))
		return PTR_ERR(map);

	if (map->map_type == BPF_MAP_TYPE_STRUCT_OPS || !IS_ERR_OR_NULL(map->record)) {
		fdput(f);
		return -ENOTSUPP;
	}

	if (!(map_get_sys_perms(map, f) & FMODE_CAN_WRITE)) {
		fdput(f);
		return -EPERM;
	}

	mutex_lock(&map->freeze_mutex);
	if (bpf_map_write_active(map)) {
		err = -EBUSY;
		goto err_put;
	}
	if (READ_ONCE(map->frozen)) {
		err = -EBUSY;
		goto err_put;
	}

	WRITE_ONCE(map->frozen, true);
err_put:
	mutex_unlock(&map->freeze_mutex);
	fdput(f);
	return err;
}

static const struct bpf_prog_ops * const bpf_prog_types[] = {
#define BPF_PROG_TYPE(_id, _name, prog_ctx_type, kern_ctx_type) \
	[_id] = & _name ## _prog_ops,
#define BPF_MAP_TYPE(_id, _ops)
#define BPF_LINK_TYPE(_id, _name)
#include <linux/bpf_types.h>
#undef BPF_PROG_TYPE
#undef BPF_MAP_TYPE
#undef BPF_LINK_TYPE
};

static int find_prog_type(enum bpf_prog_type type, struct bpf_prog *prog)
{
	const struct bpf_prog_ops *ops;

	if (type >= ARRAY_SIZE(bpf_prog_types))
		return -EINVAL;
	type = array_index_nospec(type, ARRAY_SIZE(bpf_prog_types));
	ops = bpf_prog_types[type];
	if (!ops)
		return -EINVAL;

	if (!bpf_prog_is_offloaded(prog->aux))
		prog->aux->ops = ops;
	else
		prog->aux->ops = &bpf_offload_prog_ops;
	prog->type = type;
	return 0;
}

enum bpf_audit {
	BPF_AUDIT_LOAD,
	BPF_AUDIT_UNLOAD,
	BPF_AUDIT_MAX,
};

static const char * const bpf_audit_str[BPF_AUDIT_MAX] = {
	[BPF_AUDIT_LOAD]   = "LOAD",
	[BPF_AUDIT_UNLOAD] = "UNLOAD",
};

static void bpf_audit_prog(const struct bpf_prog *prog, unsigned int op)
{
	struct audit_context *ctx = NULL;
	struct audit_buffer *ab;

	if (WARN_ON_ONCE(op >= BPF_AUDIT_MAX))
		return;
	if (audit_enabled == AUDIT_OFF)
		return;
	if (!in_irq() && !irqs_disabled())
		ctx = audit_context();
	ab = audit_log_start(ctx, GFP_ATOMIC, AUDIT_BPF);
	if (unlikely(!ab))
		return;
	audit_log_format(ab, "prog-id=%u op=%s",
			 prog->aux->id, bpf_audit_str[op]);
	audit_log_end(ab);
}

static int bpf_prog_alloc_id(struct bpf_prog *prog)
{
	int id;

	idr_preload(GFP_KERNEL);
	spin_lock_bh(&prog_idr_lock);
	id = idr_alloc_cyclic(&prog_idr, prog, 1, INT_MAX, GFP_ATOMIC);
	if (id > 0)
		prog->aux->id = id;
	spin_unlock_bh(&prog_idr_lock);
	idr_preload_end();

	/* id is in [1, INT_MAX) */
	if (WARN_ON_ONCE(!id))
		return -ENOSPC;

	return id > 0 ? 0 : id;
}

void bpf_prog_free_id(struct bpf_prog *prog)
{
	unsigned long flags;

	/* cBPF to eBPF migrations are currently not in the idr store.
	 * Offloaded programs are removed from the store when their device
	 * disappears - even if someone grabs an fd to them they are unusable,
	 * simply waiting for refcnt to drop to be freed.
	 */
	if (!prog->aux->id)
		return;

	spin_lock_irqsave(&prog_idr_lock, flags);
	idr_remove(&prog_idr, prog->aux->id);
	prog->aux->id = 0;
	spin_unlock_irqrestore(&prog_idr_lock, flags);
}

static void __bpf_prog_put_rcu(struct rcu_head *rcu)
{
	struct bpf_prog_aux *aux = container_of(rcu, struct bpf_prog_aux, rcu);

	kvfree(aux->func_info);
	kfree(aux->func_info_aux);
	free_uid(aux->user);
	security_bpf_prog_free(aux->prog);
	bpf_prog_free(aux->prog);
}

static void __bpf_prog_put_noref(struct bpf_prog *prog, bool deferred)
{
	bpf_prog_kallsyms_del_all(prog);
	btf_put(prog->aux->btf);
	module_put(prog->aux->mod);
	kvfree(prog->aux->jited_linfo);
	kvfree(prog->aux->linfo);
	kfree(prog->aux->kfunc_tab);
	if (prog->aux->attach_btf)
		btf_put(prog->aux->attach_btf);

	if (deferred) {
		if (prog->sleepable)
			call_rcu_tasks_trace(&prog->aux->rcu, __bpf_prog_put_rcu);
		else
			call_rcu(&prog->aux->rcu, __bpf_prog_put_rcu);
	} else {
		__bpf_prog_put_rcu(&prog->aux->rcu);
	}
}

static void bpf_prog_put_deferred(struct work_struct *work)
{
	struct bpf_prog_aux *aux;
	struct bpf_prog *prog;

	aux = container_of(work, struct bpf_prog_aux, work);
	prog = aux->prog;
	perf_event_bpf_event(prog, PERF_BPF_EVENT_PROG_UNLOAD, 0);
	bpf_audit_prog(prog, BPF_AUDIT_UNLOAD);
	bpf_prog_free_id(prog);
	__bpf_prog_put_noref(prog, true);
}

static void __bpf_prog_put(struct bpf_prog *prog)
{
	struct bpf_prog_aux *aux = prog->aux;

	if (atomic64_dec_and_test(&aux->refcnt)) {
		if (in_irq() || irqs_disabled()) {
			INIT_WORK(&aux->work, bpf_prog_put_deferred);
			schedule_work(&aux->work);
		} else {
			bpf_prog_put_deferred(&aux->work);
		}
	}
}

void bpf_prog_put(struct bpf_prog *prog)
{
	__bpf_prog_put(prog);
}
EXPORT_SYMBOL_GPL(bpf_prog_put);

static int bpf_prog_release(struct inode *inode, struct file *filp)
{
	struct bpf_prog *prog = filp->private_data;

	bpf_prog_put(prog);
	return 0;
}

struct bpf_prog_kstats {
	u64 nsecs;
	u64 cnt;
	u64 misses;
};

void notrace bpf_prog_inc_misses_counter(struct bpf_prog *prog)
{
	struct bpf_prog_stats *stats;
	unsigned int flags;

	stats = this_cpu_ptr(prog->stats);
	flags = u64_stats_update_begin_irqsave(&stats->syncp);
	u64_stats_inc(&stats->misses);
	u64_stats_update_end_irqrestore(&stats->syncp, flags);
}

static void bpf_prog_get_stats(const struct bpf_prog *prog,
			       struct bpf_prog_kstats *stats)
{
	u64 nsecs = 0, cnt = 0, misses = 0;
	int cpu;

	for_each_possible_cpu(cpu) {
		const struct bpf_prog_stats *st;
		unsigned int start;
		u64 tnsecs, tcnt, tmisses;

		st = per_cpu_ptr(prog->stats, cpu);
		do {
			start = u64_stats_fetch_begin(&st->syncp);
			tnsecs = u64_stats_read(&st->nsecs);
			tcnt = u64_stats_read(&st->cnt);
			tmisses = u64_stats_read(&st->misses);
		} while (u64_stats_fetch_retry(&st->syncp, start));
		nsecs += tnsecs;
		cnt += tcnt;
		misses += tmisses;
	}
	stats->nsecs = nsecs;
	stats->cnt = cnt;
	stats->misses = misses;
}

#ifdef CONFIG_PROC_FS
static void bpf_prog_show_fdinfo(struct seq_file *m, struct file *filp)
{
	const struct bpf_prog *prog = filp->private_data;
	char prog_tag[sizeof(prog->tag) * 2 + 1] = { };
	struct bpf_prog_kstats stats;

	bpf_prog_get_stats(prog, &stats);
	bin2hex(prog_tag, prog->tag, sizeof(prog->tag));
	seq_printf(m,
		   "prog_type:\t%u\n"
		   "prog_jited:\t%u\n"
		   "prog_tag:\t%s\n"
		   "memlock:\t%llu\n"
		   "prog_id:\t%u\n"
		   "run_time_ns:\t%llu\n"
		   "run_cnt:\t%llu\n"
		   "recursion_misses:\t%llu\n"
		   "verified_insns:\t%u\n",
		   prog->type,
		   prog->jited,
		   prog_tag,
		   prog->pages * 1ULL << PAGE_SHIFT,
		   prog->aux->id,
		   stats.nsecs,
		   stats.cnt,
		   stats.misses,
		   prog->aux->verified_insns);
}
#endif

const struct file_operations bpf_prog_fops = {
#ifdef CONFIG_PROC_FS
	.show_fdinfo	= bpf_prog_show_fdinfo,
#endif
	.release	= bpf_prog_release,
	.read		= bpf_dummy_read,
	.write		= bpf_dummy_write,
};

int bpf_prog_new_fd(struct bpf_prog *prog)
{
	int ret;

	ret = security_bpf_prog(prog);
	if (ret < 0)
		return ret;

	return anon_inode_getfd("bpf-prog", &bpf_prog_fops, prog,
				O_RDWR | O_CLOEXEC);
}

static struct bpf_prog *____bpf_prog_get(struct fd f)
{
	if (!f.file)
		return ERR_PTR(-EBADF);
	if (f.file->f_op != &bpf_prog_fops) {
		fdput(f);
		return ERR_PTR(-EINVAL);
	}

	return f.file->private_data;
}

void bpf_prog_add(struct bpf_prog *prog, int i)
{
	atomic64_add(i, &prog->aux->refcnt);
}
EXPORT_SYMBOL_GPL(bpf_prog_add);

void bpf_prog_sub(struct bpf_prog *prog, int i)
{
	/* Only to be used for undoing previous bpf_prog_add() in some
	 * error path. We still know that another entity in our call
	 * path holds a reference to the program, thus atomic_sub() can
	 * be safely used in such cases!
	 */
	WARN_ON(atomic64_sub_return(i, &prog->aux->refcnt) == 0);
}
EXPORT_SYMBOL_GPL(bpf_prog_sub);

void bpf_prog_inc(struct bpf_prog *prog)
{
	atomic64_inc(&prog->aux->refcnt);
}
EXPORT_SYMBOL_GPL(bpf_prog_inc);

/* prog_idr_lock should have been held */
struct bpf_prog *bpf_prog_inc_not_zero(struct bpf_prog *prog)
{
	int refold;

	refold = atomic64_fetch_add_unless(&prog->aux->refcnt, 1, 0);

	if (!refold)
		return ERR_PTR(-ENOENT);

	return prog;
}
EXPORT_SYMBOL_GPL(bpf_prog_inc_not_zero);

bool bpf_prog_get_ok(struct bpf_prog *prog,
			    enum bpf_prog_type *attach_type, bool attach_drv)
{
	/* not an attachment, just a refcount inc, always allow */
	if (!attach_type)
		return true;

	if (prog->type != *attach_type)
		return false;
	if (bpf_prog_is_offloaded(prog->aux) && !attach_drv)
		return false;

	return true;
}

static struct bpf_prog *__bpf_prog_get(u32 ufd, enum bpf_prog_type *attach_type,
				       bool attach_drv)
{
	struct fd f = fdget(ufd);
	struct bpf_prog *prog;

	prog = ____bpf_prog_get(f);
	if (IS_ERR(prog))
		return prog;
	if (!bpf_prog_get_ok(prog, attach_type, attach_drv)) {
		prog = ERR_PTR(-EINVAL);
		goto out;
	}

	bpf_prog_inc(prog);
out:
	fdput(f);
	return prog;
}

struct bpf_prog *bpf_prog_get(u32 ufd)
{
	return __bpf_prog_get(ufd, NULL, false);
}

struct bpf_prog *bpf_prog_get_type_dev(u32 ufd, enum bpf_prog_type type,
				       bool attach_drv)
{
	return __bpf_prog_get(ufd, &type, attach_drv);
}
EXPORT_SYMBOL_GPL(bpf_prog_get_type_dev);

/* Initially all BPF programs could be loaded w/o specifying
 * expected_attach_type. Later for some of them specifying expected_attach_type
 * at load time became required so that program could be validated properly.
 * Programs of types that are allowed to be loaded both w/ and w/o (for
 * backward compatibility) expected_attach_type, should have the default attach
 * type assigned to expected_attach_type for the latter case, so that it can be
 * validated later at attach time.
 *
 * bpf_prog_load_fixup_attach_type() sets expected_attach_type in @attr if
 * prog type requires it but has some attach types that have to be backward
 * compatible.
 */
static void bpf_prog_load_fixup_attach_type(union bpf_attr *attr)
{
	switch (attr->prog_type) {
	case BPF_PROG_TYPE_CGROUP_SOCK:
		/* Unfortunately BPF_ATTACH_TYPE_UNSPEC enumeration doesn't
		 * exist so checking for non-zero is the way to go here.
		 */
		if (!attr->expected_attach_type)
			attr->expected_attach_type =
				BPF_CGROUP_INET_SOCK_CREATE;
		break;
	case BPF_PROG_TYPE_SK_REUSEPORT:
		if (!attr->expected_attach_type)
			attr->expected_attach_type =
				BPF_SK_REUSEPORT_SELECT;
		break;
	}
}

static int
bpf_prog_load_check_attach(enum bpf_prog_type prog_type,
			   enum bpf_attach_type expected_attach_type,
			   struct btf *attach_btf, u32 btf_id,
			   struct bpf_prog *dst_prog)
{
	if (btf_id) {
		if (btf_id > BTF_MAX_TYPE)
			return -EINVAL;

		if (!attach_btf && !dst_prog)
			return -EINVAL;

		switch (prog_type) {
		case BPF_PROG_TYPE_TRACING:
		case BPF_PROG_TYPE_LSM:
		case BPF_PROG_TYPE_STRUCT_OPS:
		case BPF_PROG_TYPE_EXT:
			break;
		default:
			return -EINVAL;
		}
	}

	if (attach_btf && (!btf_id || dst_prog))
		return -EINVAL;

	if (dst_prog && prog_type != BPF_PROG_TYPE_TRACING &&
	    prog_type != BPF_PROG_TYPE_EXT)
		return -EINVAL;

	switch (prog_type) {
	case BPF_PROG_TYPE_CGROUP_SOCK:
		switch (expected_attach_type) {
		case BPF_CGROUP_INET_SOCK_CREATE:
		case BPF_CGROUP_INET_SOCK_RELEASE:
		case BPF_CGROUP_INET4_POST_BIND:
		case BPF_CGROUP_INET6_POST_BIND:
			return 0;
		default:
			return -EINVAL;
		}
	case BPF_PROG_TYPE_CGROUP_SOCK_ADDR:
		switch (expected_attach_type) {
		case BPF_CGROUP_INET4_BIND:
		case BPF_CGROUP_INET6_BIND:
		case BPF_CGROUP_INET4_CONNECT:
		case BPF_CGROUP_INET6_CONNECT:
		case BPF_CGROUP_UNIX_CONNECT:
		case BPF_CGROUP_INET4_GETPEERNAME:
		case BPF_CGROUP_INET6_GETPEERNAME:
		case BPF_CGROUP_UNIX_GETPEERNAME:
		case BPF_CGROUP_INET4_GETSOCKNAME:
		case BPF_CGROUP_INET6_GETSOCKNAME:
		case BPF_CGROUP_UNIX_GETSOCKNAME:
		case BPF_CGROUP_UDP4_SENDMSG:
		case BPF_CGROUP_UDP6_SENDMSG:
		case BPF_CGROUP_UNIX_SENDMSG:
		case BPF_CGROUP_UDP4_RECVMSG:
		case BPF_CGROUP_UDP6_RECVMSG:
		case BPF_CGROUP_UNIX_RECVMSG:
			return 0;
		default:
			return -EINVAL;
		}
	case BPF_PROG_TYPE_CGROUP_SKB:
		switch (expected_attach_type) {
		case BPF_CGROUP_INET_INGRESS:
		case BPF_CGROUP_INET_EGRESS:
			return 0;
		default:
			return -EINVAL;
		}
	case BPF_PROG_TYPE_CGROUP_SOCKOPT:
		switch (expected_attach_type) {
		case BPF_CGROUP_SETSOCKOPT:
		case BPF_CGROUP_GETSOCKOPT:
			return 0;
		default:
			return -EINVAL;
		}
	case BPF_PROG_TYPE_SK_LOOKUP:
		if (expected_attach_type == BPF_SK_LOOKUP)
			return 0;
		return -EINVAL;
	case BPF_PROG_TYPE_SK_REUSEPORT:
		switch (expected_attach_type) {
		case BPF_SK_REUSEPORT_SELECT:
		case BPF_SK_REUSEPORT_SELECT_OR_MIGRATE:
			return 0;
		default:
			return -EINVAL;
		}
	case BPF_PROG_TYPE_NETFILTER:
		if (expected_attach_type == BPF_NETFILTER)
			return 0;
		return -EINVAL;
	case BPF_PROG_TYPE_SYSCALL:
	case BPF_PROG_TYPE_EXT:
		if (expected_attach_type)
			return -EINVAL;
		fallthrough;
	default:
		return 0;
	}
}

static bool is_net_admin_prog_type(enum bpf_prog_type prog_type)
{
	switch (prog_type) {
	case BPF_PROG_TYPE_SCHED_CLS:
	case BPF_PROG_TYPE_SCHED_ACT:
	case BPF_PROG_TYPE_XDP:
	case BPF_PROG_TYPE_LWT_IN:
	case BPF_PROG_TYPE_LWT_OUT:
	case BPF_PROG_TYPE_LWT_XMIT:
	case BPF_PROG_TYPE_LWT_SEG6LOCAL:
	case BPF_PROG_TYPE_SK_SKB:
	case BPF_PROG_TYPE_SK_MSG:
	case BPF_PROG_TYPE_FLOW_DISSECTOR:
	case BPF_PROG_TYPE_CGROUP_DEVICE:
	case BPF_PROG_TYPE_CGROUP_SOCK:
	case BPF_PROG_TYPE_CGROUP_SOCK_ADDR:
	case BPF_PROG_TYPE_CGROUP_SOCKOPT:
	case BPF_PROG_TYPE_CGROUP_SYSCTL:
	case BPF_PROG_TYPE_SOCK_OPS:
	case BPF_PROG_TYPE_EXT: /* extends any prog */
	case BPF_PROG_TYPE_NETFILTER:
		return true;
	case BPF_PROG_TYPE_CGROUP_SKB:
		/* always unpriv */
	case BPF_PROG_TYPE_SK_REUSEPORT:
		/* equivalent to SOCKET_FILTER. need CAP_BPF only */
	default:
		return false;
	}
}

static bool is_perfmon_prog_type(enum bpf_prog_type prog_type)
{
	switch (prog_type) {
	case BPF_PROG_TYPE_KPROBE:
	case BPF_PROG_TYPE_TRACEPOINT:
	case BPF_PROG_TYPE_PERF_EVENT:
	case BPF_PROG_TYPE_RAW_TRACEPOINT:
	case BPF_PROG_TYPE_RAW_TRACEPOINT_WRITABLE:
	case BPF_PROG_TYPE_TRACING:
	case BPF_PROG_TYPE_LSM:
	case BPF_PROG_TYPE_STRUCT_OPS: /* has access to struct sock */
	case BPF_PROG_TYPE_EXT: /* extends any prog */
		return true;
	default:
		return false;
	}
}

/* last field in 'union bpf_attr' used by this command */
#define BPF_PROG_LOAD_LAST_FIELD prog_token_fd

static int bpf_prog_load(union bpf_attr *attr, bpfptr_t uattr, u32 uattr_size)
{
	enum bpf_prog_type type = attr->prog_type;
	struct bpf_prog *prog, *dst_prog = NULL;
	struct btf *attach_btf = NULL;
	struct bpf_token *token = NULL;
	bool bpf_cap;
	int err;
	char license[128];

	if (CHECK_ATTR(BPF_PROG_LOAD))
		return -EINVAL;

	if (attr->prog_flags & ~(BPF_F_STRICT_ALIGNMENT |
				 BPF_F_ANY_ALIGNMENT |
				 BPF_F_TEST_STATE_FREQ |
				 BPF_F_SLEEPABLE |
				 BPF_F_TEST_RND_HI32 |
				 BPF_F_XDP_HAS_FRAGS |
				 BPF_F_XDP_DEV_BOUND_ONLY |
				 BPF_F_TEST_REG_INVARIANTS |
				 BPF_F_TOKEN_FD))
		return -EINVAL;

	bpf_prog_load_fixup_attach_type(attr);

	if (attr->prog_flags & BPF_F_TOKEN_FD) {
		token = bpf_token_get_from_fd(attr->prog_token_fd);
		if (IS_ERR(token))
			return PTR_ERR(token);
		/* if current token doesn't grant prog loading permissions,
		 * then we can't use this token, so ignore it and rely on
		 * system-wide capabilities checks
		 */
		if (!bpf_token_allow_cmd(token, BPF_PROG_LOAD) ||
		    !bpf_token_allow_prog_type(token, attr->prog_type,
					       attr->expected_attach_type)) {
			bpf_token_put(token);
			token = NULL;
		}
	}

	bpf_cap = bpf_token_capable(token, CAP_BPF);
	err = -EPERM;

	if (!IS_ENABLED(CONFIG_HAVE_EFFICIENT_UNALIGNED_ACCESS) &&
	    (attr->prog_flags & BPF_F_ANY_ALIGNMENT) &&
	    !bpf_cap)
		goto put_token;

	/* Intent here is for unprivileged_bpf_disabled to block BPF program
	 * creation for unprivileged users; other actions depend
	 * on fd availability and access to bpffs, so are dependent on
	 * object creation success. Even with unprivileged BPF disabled,
	 * capability checks are still carried out for these
	 * and other operations.
	 */
	if (sysctl_unprivileged_bpf_disabled && !bpf_cap)
		goto put_token;

	if (attr->insn_cnt == 0 ||
	    attr->insn_cnt > (bpf_cap ? BPF_COMPLEXITY_LIMIT_INSNS : BPF_MAXINSNS)) {
		err = -E2BIG;
		goto put_token;
	}
	if (type != BPF_PROG_TYPE_SOCKET_FILTER &&
	    type != BPF_PROG_TYPE_CGROUP_SKB &&
	    !bpf_cap)
		goto put_token;

	if (is_net_admin_prog_type(type) && !bpf_token_capable(token, CAP_NET_ADMIN))
		goto put_token;
	if (is_perfmon_prog_type(type) && !bpf_token_capable(token, CAP_PERFMON))
		goto put_token;

	/* attach_prog_fd/attach_btf_obj_fd can specify fd of either bpf_prog
	 * or btf, we need to check which one it is
	 */
	if (attr->attach_prog_fd) {
		dst_prog = bpf_prog_get(attr->attach_prog_fd);
		if (IS_ERR(dst_prog)) {
			dst_prog = NULL;
			attach_btf = btf_get_by_fd(attr->attach_btf_obj_fd);
			if (IS_ERR(attach_btf)) {
				err = -EINVAL;
				goto put_token;
			}
			if (!btf_is_kernel(attach_btf)) {
				/* attaching through specifying bpf_prog's BTF
				 * objects directly might be supported eventually
				 */
				btf_put(attach_btf);
				err = -ENOTSUPP;
				goto put_token;
			}
		}
	} else if (attr->attach_btf_id) {
		/* fall back to vmlinux BTF, if BTF type ID is specified */
		attach_btf = bpf_get_btf_vmlinux();
		if (IS_ERR(attach_btf)) {
			err = PTR_ERR(attach_btf);
			goto put_token;
		}
		if (!attach_btf) {
			err = -EINVAL;
			goto put_token;
		}
		btf_get(attach_btf);
	}

	if (bpf_prog_load_check_attach(type, attr->expected_attach_type,
				       attach_btf, attr->attach_btf_id,
				       dst_prog)) {
		if (dst_prog)
			bpf_prog_put(dst_prog);
		if (attach_btf)
			btf_put(attach_btf);
		err = -EINVAL;
		goto put_token;
	}

	/* plain bpf_prog allocation */
	prog = bpf_prog_alloc(bpf_prog_size(attr->insn_cnt), GFP_USER);
	if (!prog) {
		if (dst_prog)
			bpf_prog_put(dst_prog);
		if (attach_btf)
			btf_put(attach_btf);
		err = -EINVAL;
		goto put_token;
	}

	prog->expected_attach_type = attr->expected_attach_type;
	prog->sleepable = !!(attr->prog_flags & BPF_F_SLEEPABLE);
	prog->aux->attach_btf = attach_btf;
	prog->aux->attach_btf_id = attr->attach_btf_id;
	prog->aux->dst_prog = dst_prog;
	prog->aux->dev_bound = !!attr->prog_ifindex;
	prog->aux->xdp_has_frags = attr->prog_flags & BPF_F_XDP_HAS_FRAGS;

	/* move token into prog->aux, reuse taken refcnt */
	prog->aux->token = token;
	token = NULL;

	prog->aux->user = get_current_user();
	prog->len = attr->insn_cnt;

	err = -EFAULT;
	if (copy_from_bpfptr(prog->insns,
			     make_bpfptr(attr->insns, uattr.is_kernel),
			     bpf_prog_insn_size(prog)) != 0)
		goto free_prog;
	/* copy eBPF program license from user space */
	if (strncpy_from_bpfptr(license,
				make_bpfptr(attr->license, uattr.is_kernel),
				sizeof(license) - 1) < 0)
		goto free_prog;
	license[sizeof(license) - 1] = 0;

	/* eBPF programs must be GPL compatible to use GPL-ed functions */
	prog->gpl_compatible = license_is_gpl_compatible(license) ? 1 : 0;

	prog->orig_prog = NULL;
	prog->jited = 0;

	atomic64_set(&prog->aux->refcnt, 1);

	if (bpf_prog_is_dev_bound(prog->aux)) {
		err = bpf_prog_dev_bound_init(prog, attr);
		if (err)
			goto free_prog;
	}

	if (type == BPF_PROG_TYPE_EXT && dst_prog &&
	    bpf_prog_is_dev_bound(dst_prog->aux)) {
		err = bpf_prog_dev_bound_inherit(prog, dst_prog);
		if (err)
			goto free_prog;
	}

	/*
	 * Bookkeeping for managing the program attachment chain.
	 *
	 * It might be tempting to set attach_tracing_prog flag at the attachment
	 * time, but this will not prevent from loading bunch of tracing prog
	 * first, then attach them one to another.
	 *
	 * The flag attach_tracing_prog is set for the whole program lifecycle, and
	 * doesn't have to be cleared in bpf_tracing_link_release, since tracing
	 * programs cannot change attachment target.
	 */
	if (type == BPF_PROG_TYPE_TRACING && dst_prog &&
	    dst_prog->type == BPF_PROG_TYPE_TRACING) {
		prog->aux->attach_tracing_prog = true;
	}

	/* find program type: socket_filter vs tracing_filter */
	err = find_prog_type(type, prog);
	if (err < 0)
		goto free_prog;

	prog->aux->load_time = ktime_get_boottime_ns();
	err = bpf_obj_name_cpy(prog->aux->name, attr->prog_name,
			       sizeof(attr->prog_name));
	if (err < 0)
		goto free_prog;

	err = security_bpf_prog_load(prog, attr, token);
	if (err)
		goto free_prog_sec;

	/* run eBPF verifier */
	err = bpf_check(&prog, attr, uattr, uattr_size);
	if (err < 0)
		goto free_used_maps;

	prog = bpf_prog_select_runtime(prog, &err);
	if (err < 0)
		goto free_used_maps;

	err = bpf_prog_alloc_id(prog);
	if (err)
		goto free_used_maps;

	/* Upon success of bpf_prog_alloc_id(), the BPF prog is
	 * effectively publicly exposed. However, retrieving via
	 * bpf_prog_get_fd_by_id() will take another reference,
	 * therefore it cannot be gone underneath us.
	 *
	 * Only for the time /after/ successful bpf_prog_new_fd()
	 * and before returning to userspace, we might just hold
	 * one reference and any parallel close on that fd could
	 * rip everything out. Hence, below notifications must
	 * happen before bpf_prog_new_fd().
	 *
	 * Also, any failure handling from this point onwards must
	 * be using bpf_prog_put() given the program is exposed.
	 */
	bpf_prog_kallsyms_add(prog);
	perf_event_bpf_event(prog, PERF_BPF_EVENT_PROG_LOAD, 0);
	bpf_audit_prog(prog, BPF_AUDIT_LOAD);

	err = bpf_prog_new_fd(prog);
	if (err < 0)
		bpf_prog_put(prog);
	return err;

free_used_maps:
	/* In case we have subprogs, we need to wait for a grace
	 * period before we can tear down JIT memory since symbols
	 * are already exposed under kallsyms.
	 */
	__bpf_prog_put_noref(prog, prog->aux->real_func_cnt);
	return err;

free_prog_sec:
	security_bpf_prog_free(prog);
free_prog:
	free_uid(prog->aux->user);
	if (prog->aux->attach_btf)
		btf_put(prog->aux->attach_btf);
	bpf_prog_free(prog);
put_token:
	bpf_token_put(token);
	return err;
}

#define BPF_OBJ_LAST_FIELD path_fd

static int bpf_obj_pin(const union bpf_attr *attr)
{
	int path_fd;

	if (CHECK_ATTR(BPF_OBJ) || attr->file_flags & ~BPF_F_PATH_FD)
		return -EINVAL;

	/* path_fd has to be accompanied by BPF_F_PATH_FD flag */
	if (!(attr->file_flags & BPF_F_PATH_FD) && attr->path_fd)
		return -EINVAL;

	path_fd = attr->file_flags & BPF_F_PATH_FD ? attr->path_fd : AT_FDCWD;
	return bpf_obj_pin_user(attr->bpf_fd, path_fd,
				u64_to_user_ptr(attr->pathname));
}

static int bpf_obj_get(const union bpf_attr *attr)
{
	int path_fd;

	if (CHECK_ATTR(BPF_OBJ) || attr->bpf_fd != 0 ||
	    attr->file_flags & ~(BPF_OBJ_FLAG_MASK | BPF_F_PATH_FD))
		return -EINVAL;

	/* path_fd has to be accompanied by BPF_F_PATH_FD flag */
	if (!(attr->file_flags & BPF_F_PATH_FD) && attr->path_fd)
		return -EINVAL;

	path_fd = attr->file_flags & BPF_F_PATH_FD ? attr->path_fd : AT_FDCWD;
	return bpf_obj_get_user(path_fd, u64_to_user_ptr(attr->pathname),
				attr->file_flags);
}

void bpf_link_init(struct bpf_link *link, enum bpf_link_type type,
		   const struct bpf_link_ops *ops, struct bpf_prog *prog)
{
	WARN_ON(ops->dealloc && ops->dealloc_deferred);
	atomic64_set(&link->refcnt, 1);
	link->type = type;
	link->id = 0;
	link->ops = ops;
	link->prog = prog;
}

static void bpf_link_free_id(int id)
{
	if (!id)
		return;

	spin_lock_bh(&link_idr_lock);
	idr_remove(&link_idr, id);
	spin_unlock_bh(&link_idr_lock);
}

/* Clean up bpf_link and corresponding anon_inode file and FD. After
 * anon_inode is created, bpf_link can't be just kfree()'d due to deferred
 * anon_inode's release() call. This helper marks bpf_link as
 * defunct, releases anon_inode file and puts reserved FD. bpf_prog's refcnt
 * is not decremented, it's the responsibility of a calling code that failed
 * to complete bpf_link initialization.
 * This helper eventually calls link's dealloc callback, but does not call
 * link's release callback.
 */
void bpf_link_cleanup(struct bpf_link_primer *primer)
{
	primer->link->prog = NULL;
	bpf_link_free_id(primer->id);
	fput(primer->file);
	put_unused_fd(primer->fd);
}

void bpf_link_inc(struct bpf_link *link)
{
	atomic64_inc(&link->refcnt);
}

static void bpf_link_defer_dealloc_rcu_gp(struct rcu_head *rcu)
{
	struct bpf_link *link = container_of(rcu, struct bpf_link, rcu);

	/* free bpf_link and its containing memory */
	link->ops->dealloc_deferred(link);
}

static void bpf_link_defer_dealloc_mult_rcu_gp(struct rcu_head *rcu)
{
	if (rcu_trace_implies_rcu_gp())
		bpf_link_defer_dealloc_rcu_gp(rcu);
	else
		call_rcu(rcu, bpf_link_defer_dealloc_rcu_gp);
}

/* bpf_link_free is guaranteed to be called from process context */
static void bpf_link_free(struct bpf_link *link)
{
<<<<<<< HEAD
=======
	const struct bpf_link_ops *ops = link->ops;
>>>>>>> 0c383648
	bool sleepable = false;

	bpf_link_free_id(link->id);
	if (link->prog) {
		sleepable = link->prog->sleepable;
		/* detach BPF program, clean up used resources */
		ops->release(link);
		bpf_prog_put(link->prog);
	}
<<<<<<< HEAD
	if (link->ops->dealloc_deferred) {
=======
	if (ops->dealloc_deferred) {
>>>>>>> 0c383648
		/* schedule BPF link deallocation; if underlying BPF program
		 * is sleepable, we need to first wait for RCU tasks trace
		 * sync, then go through "classic" RCU grace period
		 */
		if (sleepable)
			call_rcu_tasks_trace(&link->rcu, bpf_link_defer_dealloc_mult_rcu_gp);
		else
			call_rcu(&link->rcu, bpf_link_defer_dealloc_rcu_gp);
<<<<<<< HEAD
	}
	if (link->ops->dealloc)
		link->ops->dealloc(link);
=======
	} else if (ops->dealloc)
		ops->dealloc(link);
>>>>>>> 0c383648
}

static void bpf_link_put_deferred(struct work_struct *work)
{
	struct bpf_link *link = container_of(work, struct bpf_link, work);

	bpf_link_free(link);
}

/* bpf_link_put might be called from atomic context. It needs to be called
 * from sleepable context in order to acquire sleeping locks during the process.
 */
void bpf_link_put(struct bpf_link *link)
{
	if (!atomic64_dec_and_test(&link->refcnt))
		return;

	INIT_WORK(&link->work, bpf_link_put_deferred);
	schedule_work(&link->work);
}
EXPORT_SYMBOL(bpf_link_put);

static void bpf_link_put_direct(struct bpf_link *link)
{
	if (!atomic64_dec_and_test(&link->refcnt))
		return;
	bpf_link_free(link);
}

static int bpf_link_release(struct inode *inode, struct file *filp)
{
	struct bpf_link *link = filp->private_data;

	bpf_link_put_direct(link);
	return 0;
}

#ifdef CONFIG_PROC_FS
#define BPF_PROG_TYPE(_id, _name, prog_ctx_type, kern_ctx_type)
#define BPF_MAP_TYPE(_id, _ops)
#define BPF_LINK_TYPE(_id, _name) [_id] = #_name,
static const char *bpf_link_type_strs[] = {
	[BPF_LINK_TYPE_UNSPEC] = "<invalid>",
#include <linux/bpf_types.h>
};
#undef BPF_PROG_TYPE
#undef BPF_MAP_TYPE
#undef BPF_LINK_TYPE

static void bpf_link_show_fdinfo(struct seq_file *m, struct file *filp)
{
	const struct bpf_link *link = filp->private_data;
	const struct bpf_prog *prog = link->prog;
	char prog_tag[sizeof(prog->tag) * 2 + 1] = { };

	seq_printf(m,
		   "link_type:\t%s\n"
		   "link_id:\t%u\n",
		   bpf_link_type_strs[link->type],
		   link->id);
	if (prog) {
		bin2hex(prog_tag, prog->tag, sizeof(prog->tag));
		seq_printf(m,
			   "prog_tag:\t%s\n"
			   "prog_id:\t%u\n",
			   prog_tag,
			   prog->aux->id);
	}
	if (link->ops->show_fdinfo)
		link->ops->show_fdinfo(link, m);
}
#endif

static const struct file_operations bpf_link_fops = {
#ifdef CONFIG_PROC_FS
	.show_fdinfo	= bpf_link_show_fdinfo,
#endif
	.release	= bpf_link_release,
	.read		= bpf_dummy_read,
	.write		= bpf_dummy_write,
};

static int bpf_link_alloc_id(struct bpf_link *link)
{
	int id;

	idr_preload(GFP_KERNEL);
	spin_lock_bh(&link_idr_lock);
	id = idr_alloc_cyclic(&link_idr, link, 1, INT_MAX, GFP_ATOMIC);
	spin_unlock_bh(&link_idr_lock);
	idr_preload_end();

	return id;
}

/* Prepare bpf_link to be exposed to user-space by allocating anon_inode file,
 * reserving unused FD and allocating ID from link_idr. This is to be paired
 * with bpf_link_settle() to install FD and ID and expose bpf_link to
 * user-space, if bpf_link is successfully attached. If not, bpf_link and
 * pre-allocated resources are to be freed with bpf_cleanup() call. All the
 * transient state is passed around in struct bpf_link_primer.
 * This is preferred way to create and initialize bpf_link, especially when
 * there are complicated and expensive operations in between creating bpf_link
 * itself and attaching it to BPF hook. By using bpf_link_prime() and
 * bpf_link_settle() kernel code using bpf_link doesn't have to perform
 * expensive (and potentially failing) roll back operations in a rare case
 * that file, FD, or ID can't be allocated.
 */
int bpf_link_prime(struct bpf_link *link, struct bpf_link_primer *primer)
{
	struct file *file;
	int fd, id;

	fd = get_unused_fd_flags(O_CLOEXEC);
	if (fd < 0)
		return fd;


	id = bpf_link_alloc_id(link);
	if (id < 0) {
		put_unused_fd(fd);
		return id;
	}

	file = anon_inode_getfile("bpf_link", &bpf_link_fops, link, O_CLOEXEC);
	if (IS_ERR(file)) {
		bpf_link_free_id(id);
		put_unused_fd(fd);
		return PTR_ERR(file);
	}

	primer->link = link;
	primer->file = file;
	primer->fd = fd;
	primer->id = id;
	return 0;
}

int bpf_link_settle(struct bpf_link_primer *primer)
{
	/* make bpf_link fetchable by ID */
	spin_lock_bh(&link_idr_lock);
	primer->link->id = primer->id;
	spin_unlock_bh(&link_idr_lock);
	/* make bpf_link fetchable by FD */
	fd_install(primer->fd, primer->file);
	/* pass through installed FD */
	return primer->fd;
}

int bpf_link_new_fd(struct bpf_link *link)
{
	return anon_inode_getfd("bpf-link", &bpf_link_fops, link, O_CLOEXEC);
}

struct bpf_link *bpf_link_get_from_fd(u32 ufd)
{
	struct fd f = fdget(ufd);
	struct bpf_link *link;

	if (!f.file)
		return ERR_PTR(-EBADF);
	if (f.file->f_op != &bpf_link_fops) {
		fdput(f);
		return ERR_PTR(-EINVAL);
	}

	link = f.file->private_data;
	bpf_link_inc(link);
	fdput(f);

	return link;
}
EXPORT_SYMBOL(bpf_link_get_from_fd);

static void bpf_tracing_link_release(struct bpf_link *link)
{
	struct bpf_tracing_link *tr_link =
		container_of(link, struct bpf_tracing_link, link.link);

	WARN_ON_ONCE(bpf_trampoline_unlink_prog(&tr_link->link,
						tr_link->trampoline));

	bpf_trampoline_put(tr_link->trampoline);

	/* tgt_prog is NULL if target is a kernel function */
	if (tr_link->tgt_prog)
		bpf_prog_put(tr_link->tgt_prog);
}

static void bpf_tracing_link_dealloc(struct bpf_link *link)
{
	struct bpf_tracing_link *tr_link =
		container_of(link, struct bpf_tracing_link, link.link);

	kfree(tr_link);
}

static void bpf_tracing_link_show_fdinfo(const struct bpf_link *link,
					 struct seq_file *seq)
{
	struct bpf_tracing_link *tr_link =
		container_of(link, struct bpf_tracing_link, link.link);
	u32 target_btf_id, target_obj_id;

	bpf_trampoline_unpack_key(tr_link->trampoline->key,
				  &target_obj_id, &target_btf_id);
	seq_printf(seq,
		   "attach_type:\t%d\n"
		   "target_obj_id:\t%u\n"
		   "target_btf_id:\t%u\n",
		   tr_link->attach_type,
		   target_obj_id,
		   target_btf_id);
}

static int bpf_tracing_link_fill_link_info(const struct bpf_link *link,
					   struct bpf_link_info *info)
{
	struct bpf_tracing_link *tr_link =
		container_of(link, struct bpf_tracing_link, link.link);

	info->tracing.attach_type = tr_link->attach_type;
	bpf_trampoline_unpack_key(tr_link->trampoline->key,
				  &info->tracing.target_obj_id,
				  &info->tracing.target_btf_id);

	return 0;
}

static const struct bpf_link_ops bpf_tracing_link_lops = {
	.release = bpf_tracing_link_release,
	.dealloc = bpf_tracing_link_dealloc,
	.show_fdinfo = bpf_tracing_link_show_fdinfo,
	.fill_link_info = bpf_tracing_link_fill_link_info,
};

static int bpf_tracing_prog_attach(struct bpf_prog *prog,
				   int tgt_prog_fd,
				   u32 btf_id,
				   u64 bpf_cookie)
{
	struct bpf_link_primer link_primer;
	struct bpf_prog *tgt_prog = NULL;
	struct bpf_trampoline *tr = NULL;
	struct bpf_tracing_link *link;
	u64 key = 0;
	int err;

	switch (prog->type) {
	case BPF_PROG_TYPE_TRACING:
		if (prog->expected_attach_type != BPF_TRACE_FENTRY &&
		    prog->expected_attach_type != BPF_TRACE_FEXIT &&
		    prog->expected_attach_type != BPF_MODIFY_RETURN) {
			err = -EINVAL;
			goto out_put_prog;
		}
		break;
	case BPF_PROG_TYPE_EXT:
		if (prog->expected_attach_type != 0) {
			err = -EINVAL;
			goto out_put_prog;
		}
		break;
	case BPF_PROG_TYPE_LSM:
		if (prog->expected_attach_type != BPF_LSM_MAC) {
			err = -EINVAL;
			goto out_put_prog;
		}
		break;
	default:
		err = -EINVAL;
		goto out_put_prog;
	}

	if (!!tgt_prog_fd != !!btf_id) {
		err = -EINVAL;
		goto out_put_prog;
	}

	if (tgt_prog_fd) {
		/*
		 * For now we only allow new targets for BPF_PROG_TYPE_EXT. If this
		 * part would be changed to implement the same for
		 * BPF_PROG_TYPE_TRACING, do not forget to update the way how
		 * attach_tracing_prog flag is set.
		 */
		if (prog->type != BPF_PROG_TYPE_EXT) {
			err = -EINVAL;
			goto out_put_prog;
		}

		tgt_prog = bpf_prog_get(tgt_prog_fd);
		if (IS_ERR(tgt_prog)) {
			err = PTR_ERR(tgt_prog);
			tgt_prog = NULL;
			goto out_put_prog;
		}

		key = bpf_trampoline_compute_key(tgt_prog, NULL, btf_id);
	}

	link = kzalloc(sizeof(*link), GFP_USER);
	if (!link) {
		err = -ENOMEM;
		goto out_put_prog;
	}
	bpf_link_init(&link->link.link, BPF_LINK_TYPE_TRACING,
		      &bpf_tracing_link_lops, prog);
	link->attach_type = prog->expected_attach_type;
	link->link.cookie = bpf_cookie;

	mutex_lock(&prog->aux->dst_mutex);

	/* There are a few possible cases here:
	 *
	 * - if prog->aux->dst_trampoline is set, the program was just loaded
	 *   and not yet attached to anything, so we can use the values stored
	 *   in prog->aux
	 *
	 * - if prog->aux->dst_trampoline is NULL, the program has already been
         *   attached to a target and its initial target was cleared (below)
	 *
	 * - if tgt_prog != NULL, the caller specified tgt_prog_fd +
	 *   target_btf_id using the link_create API.
	 *
	 * - if tgt_prog == NULL when this function was called using the old
	 *   raw_tracepoint_open API, and we need a target from prog->aux
	 *
	 * - if prog->aux->dst_trampoline and tgt_prog is NULL, the program
	 *   was detached and is going for re-attachment.
	 *
	 * - if prog->aux->dst_trampoline is NULL and tgt_prog and prog->aux->attach_btf
	 *   are NULL, then program was already attached and user did not provide
	 *   tgt_prog_fd so we have no way to find out or create trampoline
	 */
	if (!prog->aux->dst_trampoline && !tgt_prog) {
		/*
		 * Allow re-attach for TRACING and LSM programs. If it's
		 * currently linked, bpf_trampoline_link_prog will fail.
		 * EXT programs need to specify tgt_prog_fd, so they
		 * re-attach in separate code path.
		 */
		if (prog->type != BPF_PROG_TYPE_TRACING &&
		    prog->type != BPF_PROG_TYPE_LSM) {
			err = -EINVAL;
			goto out_unlock;
		}
		/* We can allow re-attach only if we have valid attach_btf. */
		if (!prog->aux->attach_btf) {
			err = -EINVAL;
			goto out_unlock;
		}
		btf_id = prog->aux->attach_btf_id;
		key = bpf_trampoline_compute_key(NULL, prog->aux->attach_btf, btf_id);
	}

	if (!prog->aux->dst_trampoline ||
	    (key && key != prog->aux->dst_trampoline->key)) {
		/* If there is no saved target, or the specified target is
		 * different from the destination specified at load time, we
		 * need a new trampoline and a check for compatibility
		 */
		struct bpf_attach_target_info tgt_info = {};

		err = bpf_check_attach_target(NULL, prog, tgt_prog, btf_id,
					      &tgt_info);
		if (err)
			goto out_unlock;

		if (tgt_info.tgt_mod) {
			module_put(prog->aux->mod);
			prog->aux->mod = tgt_info.tgt_mod;
		}

		tr = bpf_trampoline_get(key, &tgt_info);
		if (!tr) {
			err = -ENOMEM;
			goto out_unlock;
		}
	} else {
		/* The caller didn't specify a target, or the target was the
		 * same as the destination supplied during program load. This
		 * means we can reuse the trampoline and reference from program
		 * load time, and there is no need to allocate a new one. This
		 * can only happen once for any program, as the saved values in
		 * prog->aux are cleared below.
		 */
		tr = prog->aux->dst_trampoline;
		tgt_prog = prog->aux->dst_prog;
	}

	err = bpf_link_prime(&link->link.link, &link_primer);
	if (err)
		goto out_unlock;

	err = bpf_trampoline_link_prog(&link->link, tr);
	if (err) {
		bpf_link_cleanup(&link_primer);
		link = NULL;
		goto out_unlock;
	}

	link->tgt_prog = tgt_prog;
	link->trampoline = tr;

	/* Always clear the trampoline and target prog from prog->aux to make
	 * sure the original attach destination is not kept alive after a
	 * program is (re-)attached to another target.
	 */
	if (prog->aux->dst_prog &&
	    (tgt_prog_fd || tr != prog->aux->dst_trampoline))
		/* got extra prog ref from syscall, or attaching to different prog */
		bpf_prog_put(prog->aux->dst_prog);
	if (prog->aux->dst_trampoline && tr != prog->aux->dst_trampoline)
		/* we allocated a new trampoline, so free the old one */
		bpf_trampoline_put(prog->aux->dst_trampoline);

	prog->aux->dst_prog = NULL;
	prog->aux->dst_trampoline = NULL;
	mutex_unlock(&prog->aux->dst_mutex);

	return bpf_link_settle(&link_primer);
out_unlock:
	if (tr && tr != prog->aux->dst_trampoline)
		bpf_trampoline_put(tr);
	mutex_unlock(&prog->aux->dst_mutex);
	kfree(link);
out_put_prog:
	if (tgt_prog_fd && tgt_prog)
		bpf_prog_put(tgt_prog);
	return err;
}

static void bpf_raw_tp_link_release(struct bpf_link *link)
{
	struct bpf_raw_tp_link *raw_tp =
		container_of(link, struct bpf_raw_tp_link, link);

	bpf_probe_unregister(raw_tp->btp, raw_tp);
	bpf_put_raw_tracepoint(raw_tp->btp);
}

static void bpf_raw_tp_link_dealloc(struct bpf_link *link)
{
	struct bpf_raw_tp_link *raw_tp =
		container_of(link, struct bpf_raw_tp_link, link);

	kfree(raw_tp);
}

static void bpf_raw_tp_link_show_fdinfo(const struct bpf_link *link,
					struct seq_file *seq)
{
	struct bpf_raw_tp_link *raw_tp_link =
		container_of(link, struct bpf_raw_tp_link, link);

	seq_printf(seq,
		   "tp_name:\t%s\n",
		   raw_tp_link->btp->tp->name);
}

static int bpf_copy_to_user(char __user *ubuf, const char *buf, u32 ulen,
			    u32 len)
{
	if (ulen >= len + 1) {
		if (copy_to_user(ubuf, buf, len + 1))
			return -EFAULT;
	} else {
		char zero = '\0';

		if (copy_to_user(ubuf, buf, ulen - 1))
			return -EFAULT;
		if (put_user(zero, ubuf + ulen - 1))
			return -EFAULT;
		return -ENOSPC;
	}

	return 0;
}

static int bpf_raw_tp_link_fill_link_info(const struct bpf_link *link,
					  struct bpf_link_info *info)
{
	struct bpf_raw_tp_link *raw_tp_link =
		container_of(link, struct bpf_raw_tp_link, link);
	char __user *ubuf = u64_to_user_ptr(info->raw_tracepoint.tp_name);
	const char *tp_name = raw_tp_link->btp->tp->name;
	u32 ulen = info->raw_tracepoint.tp_name_len;
	size_t tp_len = strlen(tp_name);

	if (!ulen ^ !ubuf)
		return -EINVAL;

	info->raw_tracepoint.tp_name_len = tp_len + 1;

	if (!ubuf)
		return 0;

	return bpf_copy_to_user(ubuf, tp_name, ulen, tp_len);
}

static const struct bpf_link_ops bpf_raw_tp_link_lops = {
	.release = bpf_raw_tp_link_release,
	.dealloc_deferred = bpf_raw_tp_link_dealloc,
	.show_fdinfo = bpf_raw_tp_link_show_fdinfo,
	.fill_link_info = bpf_raw_tp_link_fill_link_info,
};

#ifdef CONFIG_PERF_EVENTS
struct bpf_perf_link {
	struct bpf_link link;
	struct file *perf_file;
};

static void bpf_perf_link_release(struct bpf_link *link)
{
	struct bpf_perf_link *perf_link = container_of(link, struct bpf_perf_link, link);
	struct perf_event *event = perf_link->perf_file->private_data;

	perf_event_free_bpf_prog(event);
	fput(perf_link->perf_file);
}

static void bpf_perf_link_dealloc(struct bpf_link *link)
{
	struct bpf_perf_link *perf_link = container_of(link, struct bpf_perf_link, link);

	kfree(perf_link);
}

static int bpf_perf_link_fill_common(const struct perf_event *event,
				     char __user *uname, u32 ulen,
				     u64 *probe_offset, u64 *probe_addr,
				     u32 *fd_type, unsigned long *missed)
{
	const char *buf;
	u32 prog_id;
	size_t len;
	int err;

	if (!ulen ^ !uname)
		return -EINVAL;

	err = bpf_get_perf_event_info(event, &prog_id, fd_type, &buf,
				      probe_offset, probe_addr, missed);
	if (err)
		return err;
	if (!uname)
		return 0;
	if (buf) {
		len = strlen(buf);
		err = bpf_copy_to_user(uname, buf, ulen, len);
		if (err)
			return err;
	} else {
		char zero = '\0';

		if (put_user(zero, uname))
			return -EFAULT;
	}
	return 0;
}

#ifdef CONFIG_KPROBE_EVENTS
static int bpf_perf_link_fill_kprobe(const struct perf_event *event,
				     struct bpf_link_info *info)
{
	unsigned long missed;
	char __user *uname;
	u64 addr, offset;
	u32 ulen, type;
	int err;

	uname = u64_to_user_ptr(info->perf_event.kprobe.func_name);
	ulen = info->perf_event.kprobe.name_len;
	err = bpf_perf_link_fill_common(event, uname, ulen, &offset, &addr,
					&type, &missed);
	if (err)
		return err;
	if (type == BPF_FD_TYPE_KRETPROBE)
		info->perf_event.type = BPF_PERF_EVENT_KRETPROBE;
	else
		info->perf_event.type = BPF_PERF_EVENT_KPROBE;

	info->perf_event.kprobe.offset = offset;
	info->perf_event.kprobe.missed = missed;
	if (!kallsyms_show_value(current_cred()))
		addr = 0;
	info->perf_event.kprobe.addr = addr;
	info->perf_event.kprobe.cookie = event->bpf_cookie;
	return 0;
}
#endif

#ifdef CONFIG_UPROBE_EVENTS
static int bpf_perf_link_fill_uprobe(const struct perf_event *event,
				     struct bpf_link_info *info)
{
	char __user *uname;
	u64 addr, offset;
	u32 ulen, type;
	int err;

	uname = u64_to_user_ptr(info->perf_event.uprobe.file_name);
	ulen = info->perf_event.uprobe.name_len;
	err = bpf_perf_link_fill_common(event, uname, ulen, &offset, &addr,
					&type, NULL);
	if (err)
		return err;

	if (type == BPF_FD_TYPE_URETPROBE)
		info->perf_event.type = BPF_PERF_EVENT_URETPROBE;
	else
		info->perf_event.type = BPF_PERF_EVENT_UPROBE;
	info->perf_event.uprobe.offset = offset;
	info->perf_event.uprobe.cookie = event->bpf_cookie;
	return 0;
}
#endif

static int bpf_perf_link_fill_probe(const struct perf_event *event,
				    struct bpf_link_info *info)
{
#ifdef CONFIG_KPROBE_EVENTS
	if (event->tp_event->flags & TRACE_EVENT_FL_KPROBE)
		return bpf_perf_link_fill_kprobe(event, info);
#endif
#ifdef CONFIG_UPROBE_EVENTS
	if (event->tp_event->flags & TRACE_EVENT_FL_UPROBE)
		return bpf_perf_link_fill_uprobe(event, info);
#endif
	return -EOPNOTSUPP;
}

static int bpf_perf_link_fill_tracepoint(const struct perf_event *event,
					 struct bpf_link_info *info)
{
	char __user *uname;
	u32 ulen;

	uname = u64_to_user_ptr(info->perf_event.tracepoint.tp_name);
	ulen = info->perf_event.tracepoint.name_len;
	info->perf_event.type = BPF_PERF_EVENT_TRACEPOINT;
	info->perf_event.tracepoint.cookie = event->bpf_cookie;
	return bpf_perf_link_fill_common(event, uname, ulen, NULL, NULL, NULL, NULL);
}

static int bpf_perf_link_fill_perf_event(const struct perf_event *event,
					 struct bpf_link_info *info)
{
	info->perf_event.event.type = event->attr.type;
	info->perf_event.event.config = event->attr.config;
	info->perf_event.event.cookie = event->bpf_cookie;
	info->perf_event.type = BPF_PERF_EVENT_EVENT;
	return 0;
}

static int bpf_perf_link_fill_link_info(const struct bpf_link *link,
					struct bpf_link_info *info)
{
	struct bpf_perf_link *perf_link;
	const struct perf_event *event;

	perf_link = container_of(link, struct bpf_perf_link, link);
	event = perf_get_event(perf_link->perf_file);
	if (IS_ERR(event))
		return PTR_ERR(event);

	switch (event->prog->type) {
	case BPF_PROG_TYPE_PERF_EVENT:
		return bpf_perf_link_fill_perf_event(event, info);
	case BPF_PROG_TYPE_TRACEPOINT:
		return bpf_perf_link_fill_tracepoint(event, info);
	case BPF_PROG_TYPE_KPROBE:
		return bpf_perf_link_fill_probe(event, info);
	default:
		return -EOPNOTSUPP;
	}
}

static const struct bpf_link_ops bpf_perf_link_lops = {
	.release = bpf_perf_link_release,
	.dealloc = bpf_perf_link_dealloc,
	.fill_link_info = bpf_perf_link_fill_link_info,
};

static int bpf_perf_link_attach(const union bpf_attr *attr, struct bpf_prog *prog)
{
	struct bpf_link_primer link_primer;
	struct bpf_perf_link *link;
	struct perf_event *event;
	struct file *perf_file;
	int err;

	if (attr->link_create.flags)
		return -EINVAL;

	perf_file = perf_event_get(attr->link_create.target_fd);
	if (IS_ERR(perf_file))
		return PTR_ERR(perf_file);

	link = kzalloc(sizeof(*link), GFP_USER);
	if (!link) {
		err = -ENOMEM;
		goto out_put_file;
	}
	bpf_link_init(&link->link, BPF_LINK_TYPE_PERF_EVENT, &bpf_perf_link_lops, prog);
	link->perf_file = perf_file;

	err = bpf_link_prime(&link->link, &link_primer);
	if (err) {
		kfree(link);
		goto out_put_file;
	}

	event = perf_file->private_data;
	err = perf_event_set_bpf_prog(event, prog, attr->link_create.perf_event.bpf_cookie);
	if (err) {
		bpf_link_cleanup(&link_primer);
		goto out_put_file;
	}
	/* perf_event_set_bpf_prog() doesn't take its own refcnt on prog */
	bpf_prog_inc(prog);

	return bpf_link_settle(&link_primer);

out_put_file:
	fput(perf_file);
	return err;
}
#else
static int bpf_perf_link_attach(const union bpf_attr *attr, struct bpf_prog *prog)
{
	return -EOPNOTSUPP;
}
#endif /* CONFIG_PERF_EVENTS */

static int bpf_raw_tp_link_attach(struct bpf_prog *prog,
				  const char __user *user_tp_name, u64 cookie)
{
	struct bpf_link_primer link_primer;
	struct bpf_raw_tp_link *link;
	struct bpf_raw_event_map *btp;
	const char *tp_name;
	char buf[128];
	int err;

	switch (prog->type) {
	case BPF_PROG_TYPE_TRACING:
	case BPF_PROG_TYPE_EXT:
	case BPF_PROG_TYPE_LSM:
		if (user_tp_name)
			/* The attach point for this category of programs
			 * should be specified via btf_id during program load.
			 */
			return -EINVAL;
		if (prog->type == BPF_PROG_TYPE_TRACING &&
		    prog->expected_attach_type == BPF_TRACE_RAW_TP) {
			tp_name = prog->aux->attach_func_name;
			break;
		}
		return bpf_tracing_prog_attach(prog, 0, 0, 0);
	case BPF_PROG_TYPE_RAW_TRACEPOINT:
	case BPF_PROG_TYPE_RAW_TRACEPOINT_WRITABLE:
		if (strncpy_from_user(buf, user_tp_name, sizeof(buf) - 1) < 0)
			return -EFAULT;
		buf[sizeof(buf) - 1] = 0;
		tp_name = buf;
		break;
	default:
		return -EINVAL;
	}

	btp = bpf_get_raw_tracepoint(tp_name);
	if (!btp)
		return -ENOENT;

	link = kzalloc(sizeof(*link), GFP_USER);
	if (!link) {
		err = -ENOMEM;
		goto out_put_btp;
	}
	bpf_link_init(&link->link, BPF_LINK_TYPE_RAW_TRACEPOINT,
		      &bpf_raw_tp_link_lops, prog);
	link->btp = btp;
	link->cookie = cookie;

	err = bpf_link_prime(&link->link, &link_primer);
	if (err) {
		kfree(link);
		goto out_put_btp;
	}

	err = bpf_probe_register(link->btp, link);
	if (err) {
		bpf_link_cleanup(&link_primer);
		goto out_put_btp;
	}

	return bpf_link_settle(&link_primer);

out_put_btp:
	bpf_put_raw_tracepoint(btp);
	return err;
}

#define BPF_RAW_TRACEPOINT_OPEN_LAST_FIELD raw_tracepoint.cookie

static int bpf_raw_tracepoint_open(const union bpf_attr *attr)
{
	struct bpf_prog *prog;
	void __user *tp_name;
	__u64 cookie;
	int fd;

	if (CHECK_ATTR(BPF_RAW_TRACEPOINT_OPEN))
		return -EINVAL;

	prog = bpf_prog_get(attr->raw_tracepoint.prog_fd);
	if (IS_ERR(prog))
		return PTR_ERR(prog);

	tp_name = u64_to_user_ptr(attr->raw_tracepoint.name);
	cookie = attr->raw_tracepoint.cookie;
	fd = bpf_raw_tp_link_attach(prog, tp_name, cookie);
	if (fd < 0)
		bpf_prog_put(prog);
	return fd;
}

static enum bpf_prog_type
attach_type_to_prog_type(enum bpf_attach_type attach_type)
{
	switch (attach_type) {
	case BPF_CGROUP_INET_INGRESS:
	case BPF_CGROUP_INET_EGRESS:
		return BPF_PROG_TYPE_CGROUP_SKB;
	case BPF_CGROUP_INET_SOCK_CREATE:
	case BPF_CGROUP_INET_SOCK_RELEASE:
	case BPF_CGROUP_INET4_POST_BIND:
	case BPF_CGROUP_INET6_POST_BIND:
		return BPF_PROG_TYPE_CGROUP_SOCK;
	case BPF_CGROUP_INET4_BIND:
	case BPF_CGROUP_INET6_BIND:
	case BPF_CGROUP_INET4_CONNECT:
	case BPF_CGROUP_INET6_CONNECT:
	case BPF_CGROUP_UNIX_CONNECT:
	case BPF_CGROUP_INET4_GETPEERNAME:
	case BPF_CGROUP_INET6_GETPEERNAME:
	case BPF_CGROUP_UNIX_GETPEERNAME:
	case BPF_CGROUP_INET4_GETSOCKNAME:
	case BPF_CGROUP_INET6_GETSOCKNAME:
	case BPF_CGROUP_UNIX_GETSOCKNAME:
	case BPF_CGROUP_UDP4_SENDMSG:
	case BPF_CGROUP_UDP6_SENDMSG:
	case BPF_CGROUP_UNIX_SENDMSG:
	case BPF_CGROUP_UDP4_RECVMSG:
	case BPF_CGROUP_UDP6_RECVMSG:
	case BPF_CGROUP_UNIX_RECVMSG:
		return BPF_PROG_TYPE_CGROUP_SOCK_ADDR;
	case BPF_CGROUP_SOCK_OPS:
		return BPF_PROG_TYPE_SOCK_OPS;
	case BPF_CGROUP_DEVICE:
		return BPF_PROG_TYPE_CGROUP_DEVICE;
	case BPF_SK_MSG_VERDICT:
		return BPF_PROG_TYPE_SK_MSG;
	case BPF_SK_SKB_STREAM_PARSER:
	case BPF_SK_SKB_STREAM_VERDICT:
	case BPF_SK_SKB_VERDICT:
		return BPF_PROG_TYPE_SK_SKB;
	case BPF_LIRC_MODE2:
		return BPF_PROG_TYPE_LIRC_MODE2;
	case BPF_FLOW_DISSECTOR:
		return BPF_PROG_TYPE_FLOW_DISSECTOR;
	case BPF_CGROUP_SYSCTL:
		return BPF_PROG_TYPE_CGROUP_SYSCTL;
	case BPF_CGROUP_GETSOCKOPT:
	case BPF_CGROUP_SETSOCKOPT:
		return BPF_PROG_TYPE_CGROUP_SOCKOPT;
	case BPF_TRACE_ITER:
	case BPF_TRACE_RAW_TP:
	case BPF_TRACE_FENTRY:
	case BPF_TRACE_FEXIT:
	case BPF_MODIFY_RETURN:
		return BPF_PROG_TYPE_TRACING;
	case BPF_LSM_MAC:
		return BPF_PROG_TYPE_LSM;
	case BPF_SK_LOOKUP:
		return BPF_PROG_TYPE_SK_LOOKUP;
	case BPF_XDP:
		return BPF_PROG_TYPE_XDP;
	case BPF_LSM_CGROUP:
		return BPF_PROG_TYPE_LSM;
	case BPF_TCX_INGRESS:
	case BPF_TCX_EGRESS:
	case BPF_NETKIT_PRIMARY:
	case BPF_NETKIT_PEER:
		return BPF_PROG_TYPE_SCHED_CLS;
	default:
		return BPF_PROG_TYPE_UNSPEC;
	}
}

static int bpf_prog_attach_check_attach_type(const struct bpf_prog *prog,
					     enum bpf_attach_type attach_type)
{
	enum bpf_prog_type ptype;
<<<<<<< HEAD

	switch (prog->type) {
	case BPF_PROG_TYPE_CGROUP_SOCK:
	case BPF_PROG_TYPE_CGROUP_SOCK_ADDR:
	case BPF_PROG_TYPE_CGROUP_SOCKOPT:
	case BPF_PROG_TYPE_SK_LOOKUP:
		return attach_type == prog->expected_attach_type ? 0 : -EINVAL;
	case BPF_PROG_TYPE_CGROUP_SKB:
		if (!bpf_token_capable(prog->aux->token, CAP_NET_ADMIN))
			/* cg-skb progs can be loaded by unpriv user.
			 * check permissions at attach time.
			 */
			return -EPERM;
=======

	switch (prog->type) {
	case BPF_PROG_TYPE_CGROUP_SOCK:
	case BPF_PROG_TYPE_CGROUP_SOCK_ADDR:
	case BPF_PROG_TYPE_CGROUP_SOCKOPT:
	case BPF_PROG_TYPE_SK_LOOKUP:
		return attach_type == prog->expected_attach_type ? 0 : -EINVAL;
	case BPF_PROG_TYPE_CGROUP_SKB:
		if (!bpf_token_capable(prog->aux->token, CAP_NET_ADMIN))
			/* cg-skb progs can be loaded by unpriv user.
			 * check permissions at attach time.
			 */
			return -EPERM;

		ptype = attach_type_to_prog_type(attach_type);
		if (prog->type != ptype)
			return -EINVAL;

>>>>>>> 0c383648
		return prog->enforce_expected_attach_type &&
			prog->expected_attach_type != attach_type ?
			-EINVAL : 0;
	case BPF_PROG_TYPE_EXT:
		return 0;
	case BPF_PROG_TYPE_NETFILTER:
		if (attach_type != BPF_NETFILTER)
			return -EINVAL;
		return 0;
	case BPF_PROG_TYPE_PERF_EVENT:
	case BPF_PROG_TYPE_TRACEPOINT:
		if (attach_type != BPF_PERF_EVENT)
			return -EINVAL;
		return 0;
	case BPF_PROG_TYPE_KPROBE:
		if (prog->expected_attach_type == BPF_TRACE_KPROBE_MULTI &&
		    attach_type != BPF_TRACE_KPROBE_MULTI)
			return -EINVAL;
<<<<<<< HEAD
=======
		if (prog->expected_attach_type == BPF_TRACE_KPROBE_SESSION &&
		    attach_type != BPF_TRACE_KPROBE_SESSION)
			return -EINVAL;
>>>>>>> 0c383648
		if (prog->expected_attach_type == BPF_TRACE_UPROBE_MULTI &&
		    attach_type != BPF_TRACE_UPROBE_MULTI)
			return -EINVAL;
		if (attach_type != BPF_PERF_EVENT &&
		    attach_type != BPF_TRACE_KPROBE_MULTI &&
<<<<<<< HEAD
=======
		    attach_type != BPF_TRACE_KPROBE_SESSION &&
>>>>>>> 0c383648
		    attach_type != BPF_TRACE_UPROBE_MULTI)
			return -EINVAL;
		return 0;
	case BPF_PROG_TYPE_SCHED_CLS:
		if (attach_type != BPF_TCX_INGRESS &&
		    attach_type != BPF_TCX_EGRESS &&
		    attach_type != BPF_NETKIT_PRIMARY &&
		    attach_type != BPF_NETKIT_PEER)
			return -EINVAL;
		return 0;
	default:
		ptype = attach_type_to_prog_type(attach_type);
		if (ptype == BPF_PROG_TYPE_UNSPEC || ptype != prog->type)
			return -EINVAL;
		return 0;
	}
}

#define BPF_PROG_ATTACH_LAST_FIELD expected_revision

#define BPF_F_ATTACH_MASK_BASE	\
	(BPF_F_ALLOW_OVERRIDE |	\
	 BPF_F_ALLOW_MULTI |	\
	 BPF_F_REPLACE)

#define BPF_F_ATTACH_MASK_MPROG	\
	(BPF_F_REPLACE |	\
	 BPF_F_BEFORE |		\
	 BPF_F_AFTER |		\
	 BPF_F_ID |		\
	 BPF_F_LINK)

static int bpf_prog_attach(const union bpf_attr *attr)
{
	enum bpf_prog_type ptype;
	struct bpf_prog *prog;
	int ret;

	if (CHECK_ATTR(BPF_PROG_ATTACH))
		return -EINVAL;

	ptype = attach_type_to_prog_type(attr->attach_type);
	if (ptype == BPF_PROG_TYPE_UNSPEC)
		return -EINVAL;
	if (bpf_mprog_supported(ptype)) {
		if (attr->attach_flags & ~BPF_F_ATTACH_MASK_MPROG)
			return -EINVAL;
	} else {
		if (attr->attach_flags & ~BPF_F_ATTACH_MASK_BASE)
			return -EINVAL;
		if (attr->relative_fd ||
		    attr->expected_revision)
			return -EINVAL;
	}

	prog = bpf_prog_get_type(attr->attach_bpf_fd, ptype);
	if (IS_ERR(prog))
		return PTR_ERR(prog);

	if (bpf_prog_attach_check_attach_type(prog, attr->attach_type)) {
		bpf_prog_put(prog);
		return -EINVAL;
	}

	switch (ptype) {
	case BPF_PROG_TYPE_SK_SKB:
	case BPF_PROG_TYPE_SK_MSG:
		ret = sock_map_get_from_fd(attr, prog);
		break;
	case BPF_PROG_TYPE_LIRC_MODE2:
		ret = lirc_prog_attach(attr, prog);
		break;
	case BPF_PROG_TYPE_FLOW_DISSECTOR:
		ret = netns_bpf_prog_attach(attr, prog);
		break;
	case BPF_PROG_TYPE_CGROUP_DEVICE:
	case BPF_PROG_TYPE_CGROUP_SKB:
	case BPF_PROG_TYPE_CGROUP_SOCK:
	case BPF_PROG_TYPE_CGROUP_SOCK_ADDR:
	case BPF_PROG_TYPE_CGROUP_SOCKOPT:
	case BPF_PROG_TYPE_CGROUP_SYSCTL:
	case BPF_PROG_TYPE_SOCK_OPS:
	case BPF_PROG_TYPE_LSM:
		if (ptype == BPF_PROG_TYPE_LSM &&
		    prog->expected_attach_type != BPF_LSM_CGROUP)
			ret = -EINVAL;
		else
			ret = cgroup_bpf_prog_attach(attr, ptype, prog);
		break;
	case BPF_PROG_TYPE_SCHED_CLS:
		if (attr->attach_type == BPF_TCX_INGRESS ||
		    attr->attach_type == BPF_TCX_EGRESS)
			ret = tcx_prog_attach(attr, prog);
		else
			ret = netkit_prog_attach(attr, prog);
		break;
	default:
		ret = -EINVAL;
	}

	if (ret)
		bpf_prog_put(prog);
	return ret;
}

#define BPF_PROG_DETACH_LAST_FIELD expected_revision

static int bpf_prog_detach(const union bpf_attr *attr)
{
	struct bpf_prog *prog = NULL;
	enum bpf_prog_type ptype;
	int ret;

	if (CHECK_ATTR(BPF_PROG_DETACH))
		return -EINVAL;

	ptype = attach_type_to_prog_type(attr->attach_type);
	if (bpf_mprog_supported(ptype)) {
		if (ptype == BPF_PROG_TYPE_UNSPEC)
			return -EINVAL;
		if (attr->attach_flags & ~BPF_F_ATTACH_MASK_MPROG)
			return -EINVAL;
		if (attr->attach_bpf_fd) {
			prog = bpf_prog_get_type(attr->attach_bpf_fd, ptype);
			if (IS_ERR(prog))
				return PTR_ERR(prog);
		}
	} else if (attr->attach_flags ||
		   attr->relative_fd ||
		   attr->expected_revision) {
		return -EINVAL;
	}

	switch (ptype) {
	case BPF_PROG_TYPE_SK_MSG:
	case BPF_PROG_TYPE_SK_SKB:
		ret = sock_map_prog_detach(attr, ptype);
		break;
	case BPF_PROG_TYPE_LIRC_MODE2:
		ret = lirc_prog_detach(attr);
		break;
	case BPF_PROG_TYPE_FLOW_DISSECTOR:
		ret = netns_bpf_prog_detach(attr, ptype);
		break;
	case BPF_PROG_TYPE_CGROUP_DEVICE:
	case BPF_PROG_TYPE_CGROUP_SKB:
	case BPF_PROG_TYPE_CGROUP_SOCK:
	case BPF_PROG_TYPE_CGROUP_SOCK_ADDR:
	case BPF_PROG_TYPE_CGROUP_SOCKOPT:
	case BPF_PROG_TYPE_CGROUP_SYSCTL:
	case BPF_PROG_TYPE_SOCK_OPS:
	case BPF_PROG_TYPE_LSM:
		ret = cgroup_bpf_prog_detach(attr, ptype);
		break;
	case BPF_PROG_TYPE_SCHED_CLS:
		if (attr->attach_type == BPF_TCX_INGRESS ||
		    attr->attach_type == BPF_TCX_EGRESS)
			ret = tcx_prog_detach(attr, prog);
		else
			ret = netkit_prog_detach(attr, prog);
		break;
	default:
		ret = -EINVAL;
	}

	if (prog)
		bpf_prog_put(prog);
	return ret;
}

#define BPF_PROG_QUERY_LAST_FIELD query.revision

static int bpf_prog_query(const union bpf_attr *attr,
			  union bpf_attr __user *uattr)
{
	if (!bpf_net_capable())
		return -EPERM;
	if (CHECK_ATTR(BPF_PROG_QUERY))
		return -EINVAL;
	if (attr->query.query_flags & ~BPF_F_QUERY_EFFECTIVE)
		return -EINVAL;

	switch (attr->query.attach_type) {
	case BPF_CGROUP_INET_INGRESS:
	case BPF_CGROUP_INET_EGRESS:
	case BPF_CGROUP_INET_SOCK_CREATE:
	case BPF_CGROUP_INET_SOCK_RELEASE:
	case BPF_CGROUP_INET4_BIND:
	case BPF_CGROUP_INET6_BIND:
	case BPF_CGROUP_INET4_POST_BIND:
	case BPF_CGROUP_INET6_POST_BIND:
	case BPF_CGROUP_INET4_CONNECT:
	case BPF_CGROUP_INET6_CONNECT:
	case BPF_CGROUP_UNIX_CONNECT:
	case BPF_CGROUP_INET4_GETPEERNAME:
	case BPF_CGROUP_INET6_GETPEERNAME:
	case BPF_CGROUP_UNIX_GETPEERNAME:
	case BPF_CGROUP_INET4_GETSOCKNAME:
	case BPF_CGROUP_INET6_GETSOCKNAME:
	case BPF_CGROUP_UNIX_GETSOCKNAME:
	case BPF_CGROUP_UDP4_SENDMSG:
	case BPF_CGROUP_UDP6_SENDMSG:
	case BPF_CGROUP_UNIX_SENDMSG:
	case BPF_CGROUP_UDP4_RECVMSG:
	case BPF_CGROUP_UDP6_RECVMSG:
	case BPF_CGROUP_UNIX_RECVMSG:
	case BPF_CGROUP_SOCK_OPS:
	case BPF_CGROUP_DEVICE:
	case BPF_CGROUP_SYSCTL:
	case BPF_CGROUP_GETSOCKOPT:
	case BPF_CGROUP_SETSOCKOPT:
	case BPF_LSM_CGROUP:
		return cgroup_bpf_prog_query(attr, uattr);
	case BPF_LIRC_MODE2:
		return lirc_prog_query(attr, uattr);
	case BPF_FLOW_DISSECTOR:
	case BPF_SK_LOOKUP:
		return netns_bpf_prog_query(attr, uattr);
	case BPF_SK_SKB_STREAM_PARSER:
	case BPF_SK_SKB_STREAM_VERDICT:
	case BPF_SK_MSG_VERDICT:
	case BPF_SK_SKB_VERDICT:
		return sock_map_bpf_prog_query(attr, uattr);
	case BPF_TCX_INGRESS:
	case BPF_TCX_EGRESS:
		return tcx_prog_query(attr, uattr);
	case BPF_NETKIT_PRIMARY:
	case BPF_NETKIT_PEER:
		return netkit_prog_query(attr, uattr);
	default:
		return -EINVAL;
	}
}

#define BPF_PROG_TEST_RUN_LAST_FIELD test.batch_size

static int bpf_prog_test_run(const union bpf_attr *attr,
			     union bpf_attr __user *uattr)
{
	struct bpf_prog *prog;
	int ret = -ENOTSUPP;

	if (CHECK_ATTR(BPF_PROG_TEST_RUN))
		return -EINVAL;

	if ((attr->test.ctx_size_in && !attr->test.ctx_in) ||
	    (!attr->test.ctx_size_in && attr->test.ctx_in))
		return -EINVAL;

	if ((attr->test.ctx_size_out && !attr->test.ctx_out) ||
	    (!attr->test.ctx_size_out && attr->test.ctx_out))
		return -EINVAL;

	prog = bpf_prog_get(attr->test.prog_fd);
	if (IS_ERR(prog))
		return PTR_ERR(prog);

	if (prog->aux->ops->test_run)
		ret = prog->aux->ops->test_run(prog, attr, uattr);

	bpf_prog_put(prog);
	return ret;
}

#define BPF_OBJ_GET_NEXT_ID_LAST_FIELD next_id

static int bpf_obj_get_next_id(const union bpf_attr *attr,
			       union bpf_attr __user *uattr,
			       struct idr *idr,
			       spinlock_t *lock)
{
	u32 next_id = attr->start_id;
	int err = 0;

	if (CHECK_ATTR(BPF_OBJ_GET_NEXT_ID) || next_id >= INT_MAX)
		return -EINVAL;

	if (!capable(CAP_SYS_ADMIN))
		return -EPERM;

	next_id++;
	spin_lock_bh(lock);
	if (!idr_get_next(idr, &next_id))
		err = -ENOENT;
	spin_unlock_bh(lock);

	if (!err)
		err = put_user(next_id, &uattr->next_id);

	return err;
}

struct bpf_map *bpf_map_get_curr_or_next(u32 *id)
{
	struct bpf_map *map;

	spin_lock_bh(&map_idr_lock);
again:
	map = idr_get_next(&map_idr, id);
	if (map) {
		map = __bpf_map_inc_not_zero(map, false);
		if (IS_ERR(map)) {
			(*id)++;
			goto again;
		}
	}
	spin_unlock_bh(&map_idr_lock);

	return map;
}

struct bpf_prog *bpf_prog_get_curr_or_next(u32 *id)
{
	struct bpf_prog *prog;

	spin_lock_bh(&prog_idr_lock);
again:
	prog = idr_get_next(&prog_idr, id);
	if (prog) {
		prog = bpf_prog_inc_not_zero(prog);
		if (IS_ERR(prog)) {
			(*id)++;
			goto again;
		}
	}
	spin_unlock_bh(&prog_idr_lock);

	return prog;
}

#define BPF_PROG_GET_FD_BY_ID_LAST_FIELD prog_id

struct bpf_prog *bpf_prog_by_id(u32 id)
{
	struct bpf_prog *prog;

	if (!id)
		return ERR_PTR(-ENOENT);

	spin_lock_bh(&prog_idr_lock);
	prog = idr_find(&prog_idr, id);
	if (prog)
		prog = bpf_prog_inc_not_zero(prog);
	else
		prog = ERR_PTR(-ENOENT);
	spin_unlock_bh(&prog_idr_lock);
	return prog;
}

static int bpf_prog_get_fd_by_id(const union bpf_attr *attr)
{
	struct bpf_prog *prog;
	u32 id = attr->prog_id;
	int fd;

	if (CHECK_ATTR(BPF_PROG_GET_FD_BY_ID))
		return -EINVAL;

	if (!capable(CAP_SYS_ADMIN))
		return -EPERM;

	prog = bpf_prog_by_id(id);
	if (IS_ERR(prog))
		return PTR_ERR(prog);

	fd = bpf_prog_new_fd(prog);
	if (fd < 0)
		bpf_prog_put(prog);

	return fd;
}

#define BPF_MAP_GET_FD_BY_ID_LAST_FIELD open_flags

static int bpf_map_get_fd_by_id(const union bpf_attr *attr)
{
	struct bpf_map *map;
	u32 id = attr->map_id;
	int f_flags;
	int fd;

	if (CHECK_ATTR(BPF_MAP_GET_FD_BY_ID) ||
	    attr->open_flags & ~BPF_OBJ_FLAG_MASK)
		return -EINVAL;

	if (!capable(CAP_SYS_ADMIN))
		return -EPERM;

	f_flags = bpf_get_file_flag(attr->open_flags);
	if (f_flags < 0)
		return f_flags;

	spin_lock_bh(&map_idr_lock);
	map = idr_find(&map_idr, id);
	if (map)
		map = __bpf_map_inc_not_zero(map, true);
	else
		map = ERR_PTR(-ENOENT);
	spin_unlock_bh(&map_idr_lock);

	if (IS_ERR(map))
		return PTR_ERR(map);

	fd = bpf_map_new_fd(map, f_flags);
	if (fd < 0)
		bpf_map_put_with_uref(map);

	return fd;
}

static const struct bpf_map *bpf_map_from_imm(const struct bpf_prog *prog,
					      unsigned long addr, u32 *off,
					      u32 *type)
{
	const struct bpf_map *map;
	int i;

	mutex_lock(&prog->aux->used_maps_mutex);
	for (i = 0, *off = 0; i < prog->aux->used_map_cnt; i++) {
		map = prog->aux->used_maps[i];
		if (map == (void *)addr) {
			*type = BPF_PSEUDO_MAP_FD;
			goto out;
		}
		if (!map->ops->map_direct_value_meta)
			continue;
		if (!map->ops->map_direct_value_meta(map, addr, off)) {
			*type = BPF_PSEUDO_MAP_VALUE;
			goto out;
		}
	}
	map = NULL;

out:
	mutex_unlock(&prog->aux->used_maps_mutex);
	return map;
}

static struct bpf_insn *bpf_insn_prepare_dump(const struct bpf_prog *prog,
					      const struct cred *f_cred)
{
	const struct bpf_map *map;
	struct bpf_insn *insns;
	u32 off, type;
	u64 imm;
	u8 code;
	int i;

	insns = kmemdup(prog->insnsi, bpf_prog_insn_size(prog),
			GFP_USER);
	if (!insns)
		return insns;

	for (i = 0; i < prog->len; i++) {
		code = insns[i].code;

		if (code == (BPF_JMP | BPF_TAIL_CALL)) {
			insns[i].code = BPF_JMP | BPF_CALL;
			insns[i].imm = BPF_FUNC_tail_call;
			/* fall-through */
		}
		if (code == (BPF_JMP | BPF_CALL) ||
		    code == (BPF_JMP | BPF_CALL_ARGS)) {
			if (code == (BPF_JMP | BPF_CALL_ARGS))
				insns[i].code = BPF_JMP | BPF_CALL;
			if (!bpf_dump_raw_ok(f_cred))
				insns[i].imm = 0;
			continue;
		}
		if (BPF_CLASS(code) == BPF_LDX && BPF_MODE(code) == BPF_PROBE_MEM) {
			insns[i].code = BPF_LDX | BPF_SIZE(code) | BPF_MEM;
			continue;
		}

		if ((BPF_CLASS(code) == BPF_LDX || BPF_CLASS(code) == BPF_STX ||
		     BPF_CLASS(code) == BPF_ST) && BPF_MODE(code) == BPF_PROBE_MEM32) {
			insns[i].code = BPF_CLASS(code) | BPF_SIZE(code) | BPF_MEM;
			continue;
		}

		if (code != (BPF_LD | BPF_IMM | BPF_DW))
			continue;

		imm = ((u64)insns[i + 1].imm << 32) | (u32)insns[i].imm;
		map = bpf_map_from_imm(prog, imm, &off, &type);
		if (map) {
			insns[i].src_reg = type;
			insns[i].imm = map->id;
			insns[i + 1].imm = off;
			continue;
		}
	}

	return insns;
}

static int set_info_rec_size(struct bpf_prog_info *info)
{
	/*
	 * Ensure info.*_rec_size is the same as kernel expected size
	 *
	 * or
	 *
	 * Only allow zero *_rec_size if both _rec_size and _cnt are
	 * zero.  In this case, the kernel will set the expected
	 * _rec_size back to the info.
	 */

	if ((info->nr_func_info || info->func_info_rec_size) &&
	    info->func_info_rec_size != sizeof(struct bpf_func_info))
		return -EINVAL;

	if ((info->nr_line_info || info->line_info_rec_size) &&
	    info->line_info_rec_size != sizeof(struct bpf_line_info))
		return -EINVAL;

	if ((info->nr_jited_line_info || info->jited_line_info_rec_size) &&
	    info->jited_line_info_rec_size != sizeof(__u64))
		return -EINVAL;

	info->func_info_rec_size = sizeof(struct bpf_func_info);
	info->line_info_rec_size = sizeof(struct bpf_line_info);
	info->jited_line_info_rec_size = sizeof(__u64);

	return 0;
}

static int bpf_prog_get_info_by_fd(struct file *file,
				   struct bpf_prog *prog,
				   const union bpf_attr *attr,
				   union bpf_attr __user *uattr)
{
	struct bpf_prog_info __user *uinfo = u64_to_user_ptr(attr->info.info);
	struct btf *attach_btf = bpf_prog_get_target_btf(prog);
	struct bpf_prog_info info;
	u32 info_len = attr->info.info_len;
	struct bpf_prog_kstats stats;
	char __user *uinsns;
	u32 ulen;
	int err;

	err = bpf_check_uarg_tail_zero(USER_BPFPTR(uinfo), sizeof(info), info_len);
	if (err)
		return err;
	info_len = min_t(u32, sizeof(info), info_len);

	memset(&info, 0, sizeof(info));
	if (copy_from_user(&info, uinfo, info_len))
		return -EFAULT;

	info.type = prog->type;
	info.id = prog->aux->id;
	info.load_time = prog->aux->load_time;
	info.created_by_uid = from_kuid_munged(current_user_ns(),
					       prog->aux->user->uid);
	info.gpl_compatible = prog->gpl_compatible;

	memcpy(info.tag, prog->tag, sizeof(prog->tag));
	memcpy(info.name, prog->aux->name, sizeof(prog->aux->name));

	mutex_lock(&prog->aux->used_maps_mutex);
	ulen = info.nr_map_ids;
	info.nr_map_ids = prog->aux->used_map_cnt;
	ulen = min_t(u32, info.nr_map_ids, ulen);
	if (ulen) {
		u32 __user *user_map_ids = u64_to_user_ptr(info.map_ids);
		u32 i;

		for (i = 0; i < ulen; i++)
			if (put_user(prog->aux->used_maps[i]->id,
				     &user_map_ids[i])) {
				mutex_unlock(&prog->aux->used_maps_mutex);
				return -EFAULT;
			}
	}
	mutex_unlock(&prog->aux->used_maps_mutex);

	err = set_info_rec_size(&info);
	if (err)
		return err;

	bpf_prog_get_stats(prog, &stats);
	info.run_time_ns = stats.nsecs;
	info.run_cnt = stats.cnt;
	info.recursion_misses = stats.misses;

	info.verified_insns = prog->aux->verified_insns;

	if (!bpf_capable()) {
		info.jited_prog_len = 0;
		info.xlated_prog_len = 0;
		info.nr_jited_ksyms = 0;
		info.nr_jited_func_lens = 0;
		info.nr_func_info = 0;
		info.nr_line_info = 0;
		info.nr_jited_line_info = 0;
		goto done;
	}

	ulen = info.xlated_prog_len;
	info.xlated_prog_len = bpf_prog_insn_size(prog);
	if (info.xlated_prog_len && ulen) {
		struct bpf_insn *insns_sanitized;
		bool fault;

		if (prog->blinded && !bpf_dump_raw_ok(file->f_cred)) {
			info.xlated_prog_insns = 0;
			goto done;
		}
		insns_sanitized = bpf_insn_prepare_dump(prog, file->f_cred);
		if (!insns_sanitized)
			return -ENOMEM;
		uinsns = u64_to_user_ptr(info.xlated_prog_insns);
		ulen = min_t(u32, info.xlated_prog_len, ulen);
		fault = copy_to_user(uinsns, insns_sanitized, ulen);
		kfree(insns_sanitized);
		if (fault)
			return -EFAULT;
	}

	if (bpf_prog_is_offloaded(prog->aux)) {
		err = bpf_prog_offload_info_fill(&info, prog);
		if (err)
			return err;
		goto done;
	}

	/* NOTE: the following code is supposed to be skipped for offload.
	 * bpf_prog_offload_info_fill() is the place to fill similar fields
	 * for offload.
	 */
	ulen = info.jited_prog_len;
	if (prog->aux->func_cnt) {
		u32 i;

		info.jited_prog_len = 0;
		for (i = 0; i < prog->aux->func_cnt; i++)
			info.jited_prog_len += prog->aux->func[i]->jited_len;
	} else {
		info.jited_prog_len = prog->jited_len;
	}

	if (info.jited_prog_len && ulen) {
		if (bpf_dump_raw_ok(file->f_cred)) {
			uinsns = u64_to_user_ptr(info.jited_prog_insns);
			ulen = min_t(u32, info.jited_prog_len, ulen);

			/* for multi-function programs, copy the JITed
			 * instructions for all the functions
			 */
			if (prog->aux->func_cnt) {
				u32 len, free, i;
				u8 *img;

				free = ulen;
				for (i = 0; i < prog->aux->func_cnt; i++) {
					len = prog->aux->func[i]->jited_len;
					len = min_t(u32, len, free);
					img = (u8 *) prog->aux->func[i]->bpf_func;
					if (copy_to_user(uinsns, img, len))
						return -EFAULT;
					uinsns += len;
					free -= len;
					if (!free)
						break;
				}
			} else {
				if (copy_to_user(uinsns, prog->bpf_func, ulen))
					return -EFAULT;
			}
		} else {
			info.jited_prog_insns = 0;
		}
	}

	ulen = info.nr_jited_ksyms;
	info.nr_jited_ksyms = prog->aux->func_cnt ? : 1;
	if (ulen) {
		if (bpf_dump_raw_ok(file->f_cred)) {
			unsigned long ksym_addr;
			u64 __user *user_ksyms;
			u32 i;

			/* copy the address of the kernel symbol
			 * corresponding to each function
			 */
			ulen = min_t(u32, info.nr_jited_ksyms, ulen);
			user_ksyms = u64_to_user_ptr(info.jited_ksyms);
			if (prog->aux->func_cnt) {
				for (i = 0; i < ulen; i++) {
					ksym_addr = (unsigned long)
						prog->aux->func[i]->bpf_func;
					if (put_user((u64) ksym_addr,
						     &user_ksyms[i]))
						return -EFAULT;
				}
			} else {
				ksym_addr = (unsigned long) prog->bpf_func;
				if (put_user((u64) ksym_addr, &user_ksyms[0]))
					return -EFAULT;
			}
		} else {
			info.jited_ksyms = 0;
		}
	}

	ulen = info.nr_jited_func_lens;
	info.nr_jited_func_lens = prog->aux->func_cnt ? : 1;
	if (ulen) {
		if (bpf_dump_raw_ok(file->f_cred)) {
			u32 __user *user_lens;
			u32 func_len, i;

			/* copy the JITed image lengths for each function */
			ulen = min_t(u32, info.nr_jited_func_lens, ulen);
			user_lens = u64_to_user_ptr(info.jited_func_lens);
			if (prog->aux->func_cnt) {
				for (i = 0; i < ulen; i++) {
					func_len =
						prog->aux->func[i]->jited_len;
					if (put_user(func_len, &user_lens[i]))
						return -EFAULT;
				}
			} else {
				func_len = prog->jited_len;
				if (put_user(func_len, &user_lens[0]))
					return -EFAULT;
			}
		} else {
			info.jited_func_lens = 0;
		}
	}

	if (prog->aux->btf)
		info.btf_id = btf_obj_id(prog->aux->btf);
	info.attach_btf_id = prog->aux->attach_btf_id;
	if (attach_btf)
		info.attach_btf_obj_id = btf_obj_id(attach_btf);

	ulen = info.nr_func_info;
	info.nr_func_info = prog->aux->func_info_cnt;
	if (info.nr_func_info && ulen) {
		char __user *user_finfo;

		user_finfo = u64_to_user_ptr(info.func_info);
		ulen = min_t(u32, info.nr_func_info, ulen);
		if (copy_to_user(user_finfo, prog->aux->func_info,
				 info.func_info_rec_size * ulen))
			return -EFAULT;
	}

	ulen = info.nr_line_info;
	info.nr_line_info = prog->aux->nr_linfo;
	if (info.nr_line_info && ulen) {
		__u8 __user *user_linfo;

		user_linfo = u64_to_user_ptr(info.line_info);
		ulen = min_t(u32, info.nr_line_info, ulen);
		if (copy_to_user(user_linfo, prog->aux->linfo,
				 info.line_info_rec_size * ulen))
			return -EFAULT;
	}

	ulen = info.nr_jited_line_info;
	if (prog->aux->jited_linfo)
		info.nr_jited_line_info = prog->aux->nr_linfo;
	else
		info.nr_jited_line_info = 0;
	if (info.nr_jited_line_info && ulen) {
		if (bpf_dump_raw_ok(file->f_cred)) {
			unsigned long line_addr;
			__u64 __user *user_linfo;
			u32 i;

			user_linfo = u64_to_user_ptr(info.jited_line_info);
			ulen = min_t(u32, info.nr_jited_line_info, ulen);
			for (i = 0; i < ulen; i++) {
				line_addr = (unsigned long)prog->aux->jited_linfo[i];
				if (put_user((__u64)line_addr, &user_linfo[i]))
					return -EFAULT;
			}
		} else {
			info.jited_line_info = 0;
		}
	}

	ulen = info.nr_prog_tags;
	info.nr_prog_tags = prog->aux->func_cnt ? : 1;
	if (ulen) {
		__u8 __user (*user_prog_tags)[BPF_TAG_SIZE];
		u32 i;

		user_prog_tags = u64_to_user_ptr(info.prog_tags);
		ulen = min_t(u32, info.nr_prog_tags, ulen);
		if (prog->aux->func_cnt) {
			for (i = 0; i < ulen; i++) {
				if (copy_to_user(user_prog_tags[i],
						 prog->aux->func[i]->tag,
						 BPF_TAG_SIZE))
					return -EFAULT;
			}
		} else {
			if (copy_to_user(user_prog_tags[0],
					 prog->tag, BPF_TAG_SIZE))
				return -EFAULT;
		}
	}

done:
	if (copy_to_user(uinfo, &info, info_len) ||
	    put_user(info_len, &uattr->info.info_len))
		return -EFAULT;

	return 0;
}

static int bpf_map_get_info_by_fd(struct file *file,
				  struct bpf_map *map,
				  const union bpf_attr *attr,
				  union bpf_attr __user *uattr)
{
	struct bpf_map_info __user *uinfo = u64_to_user_ptr(attr->info.info);
	struct bpf_map_info info;
	u32 info_len = attr->info.info_len;
	int err;

	err = bpf_check_uarg_tail_zero(USER_BPFPTR(uinfo), sizeof(info), info_len);
	if (err)
		return err;
	info_len = min_t(u32, sizeof(info), info_len);

	memset(&info, 0, sizeof(info));
	info.type = map->map_type;
	info.id = map->id;
	info.key_size = map->key_size;
	info.value_size = map->value_size;
	info.max_entries = map->max_entries;
	info.map_flags = map->map_flags;
	info.map_extra = map->map_extra;
	memcpy(info.name, map->name, sizeof(map->name));

	if (map->btf) {
		info.btf_id = btf_obj_id(map->btf);
		info.btf_key_type_id = map->btf_key_type_id;
		info.btf_value_type_id = map->btf_value_type_id;
	}
	info.btf_vmlinux_value_type_id = map->btf_vmlinux_value_type_id;
	if (map->map_type == BPF_MAP_TYPE_STRUCT_OPS)
		bpf_map_struct_ops_info_fill(&info, map);

	if (bpf_map_is_offloaded(map)) {
		err = bpf_map_offload_info_fill(&info, map);
		if (err)
			return err;
	}

	if (copy_to_user(uinfo, &info, info_len) ||
	    put_user(info_len, &uattr->info.info_len))
		return -EFAULT;

	return 0;
}

static int bpf_btf_get_info_by_fd(struct file *file,
				  struct btf *btf,
				  const union bpf_attr *attr,
				  union bpf_attr __user *uattr)
{
	struct bpf_btf_info __user *uinfo = u64_to_user_ptr(attr->info.info);
	u32 info_len = attr->info.info_len;
	int err;

	err = bpf_check_uarg_tail_zero(USER_BPFPTR(uinfo), sizeof(*uinfo), info_len);
	if (err)
		return err;

	return btf_get_info_by_fd(btf, attr, uattr);
}

static int bpf_link_get_info_by_fd(struct file *file,
				  struct bpf_link *link,
				  const union bpf_attr *attr,
				  union bpf_attr __user *uattr)
{
	struct bpf_link_info __user *uinfo = u64_to_user_ptr(attr->info.info);
	struct bpf_link_info info;
	u32 info_len = attr->info.info_len;
	int err;

	err = bpf_check_uarg_tail_zero(USER_BPFPTR(uinfo), sizeof(info), info_len);
	if (err)
		return err;
	info_len = min_t(u32, sizeof(info), info_len);

	memset(&info, 0, sizeof(info));
	if (copy_from_user(&info, uinfo, info_len))
		return -EFAULT;

	info.type = link->type;
	info.id = link->id;
	if (link->prog)
		info.prog_id = link->prog->aux->id;

	if (link->ops->fill_link_info) {
		err = link->ops->fill_link_info(link, &info);
		if (err)
			return err;
	}

	if (copy_to_user(uinfo, &info, info_len) ||
	    put_user(info_len, &uattr->info.info_len))
		return -EFAULT;

	return 0;
}


#define BPF_OBJ_GET_INFO_BY_FD_LAST_FIELD info.info

static int bpf_obj_get_info_by_fd(const union bpf_attr *attr,
				  union bpf_attr __user *uattr)
{
	int ufd = attr->info.bpf_fd;
	struct fd f;
	int err;

	if (CHECK_ATTR(BPF_OBJ_GET_INFO_BY_FD))
		return -EINVAL;

	f = fdget(ufd);
	if (!f.file)
		return -EBADFD;

	if (f.file->f_op == &bpf_prog_fops)
		err = bpf_prog_get_info_by_fd(f.file, f.file->private_data, attr,
					      uattr);
	else if (f.file->f_op == &bpf_map_fops)
		err = bpf_map_get_info_by_fd(f.file, f.file->private_data, attr,
					     uattr);
	else if (f.file->f_op == &btf_fops)
		err = bpf_btf_get_info_by_fd(f.file, f.file->private_data, attr, uattr);
	else if (f.file->f_op == &bpf_link_fops)
		err = bpf_link_get_info_by_fd(f.file, f.file->private_data,
					      attr, uattr);
	else
		err = -EINVAL;

	fdput(f);
	return err;
}

#define BPF_BTF_LOAD_LAST_FIELD btf_token_fd

static int bpf_btf_load(const union bpf_attr *attr, bpfptr_t uattr, __u32 uattr_size)
{
	struct bpf_token *token = NULL;

	if (CHECK_ATTR(BPF_BTF_LOAD))
		return -EINVAL;

	if (attr->btf_flags & ~BPF_F_TOKEN_FD)
		return -EINVAL;

	if (attr->btf_flags & BPF_F_TOKEN_FD) {
		token = bpf_token_get_from_fd(attr->btf_token_fd);
		if (IS_ERR(token))
			return PTR_ERR(token);
		if (!bpf_token_allow_cmd(token, BPF_BTF_LOAD)) {
			bpf_token_put(token);
			token = NULL;
		}
	}

	if (!bpf_token_capable(token, CAP_BPF)) {
		bpf_token_put(token);
		return -EPERM;
	}

	bpf_token_put(token);

	return btf_new_fd(attr, uattr, uattr_size);
}

#define BPF_BTF_GET_FD_BY_ID_LAST_FIELD btf_id

static int bpf_btf_get_fd_by_id(const union bpf_attr *attr)
{
	if (CHECK_ATTR(BPF_BTF_GET_FD_BY_ID))
		return -EINVAL;

	if (!capable(CAP_SYS_ADMIN))
		return -EPERM;

	return btf_get_fd_by_id(attr->btf_id);
}

static int bpf_task_fd_query_copy(const union bpf_attr *attr,
				    union bpf_attr __user *uattr,
				    u32 prog_id, u32 fd_type,
				    const char *buf, u64 probe_offset,
				    u64 probe_addr)
{
	char __user *ubuf = u64_to_user_ptr(attr->task_fd_query.buf);
	u32 len = buf ? strlen(buf) : 0, input_len;
	int err = 0;

	if (put_user(len, &uattr->task_fd_query.buf_len))
		return -EFAULT;
	input_len = attr->task_fd_query.buf_len;
	if (input_len && ubuf) {
		if (!len) {
			/* nothing to copy, just make ubuf NULL terminated */
			char zero = '\0';

			if (put_user(zero, ubuf))
				return -EFAULT;
		} else if (input_len >= len + 1) {
			/* ubuf can hold the string with NULL terminator */
			if (copy_to_user(ubuf, buf, len + 1))
				return -EFAULT;
		} else {
			/* ubuf cannot hold the string with NULL terminator,
			 * do a partial copy with NULL terminator.
			 */
			char zero = '\0';

			err = -ENOSPC;
			if (copy_to_user(ubuf, buf, input_len - 1))
				return -EFAULT;
			if (put_user(zero, ubuf + input_len - 1))
				return -EFAULT;
		}
	}

	if (put_user(prog_id, &uattr->task_fd_query.prog_id) ||
	    put_user(fd_type, &uattr->task_fd_query.fd_type) ||
	    put_user(probe_offset, &uattr->task_fd_query.probe_offset) ||
	    put_user(probe_addr, &uattr->task_fd_query.probe_addr))
		return -EFAULT;

	return err;
}

#define BPF_TASK_FD_QUERY_LAST_FIELD task_fd_query.probe_addr

static int bpf_task_fd_query(const union bpf_attr *attr,
			     union bpf_attr __user *uattr)
{
	pid_t pid = attr->task_fd_query.pid;
	u32 fd = attr->task_fd_query.fd;
	const struct perf_event *event;
	struct task_struct *task;
	struct file *file;
	int err;

	if (CHECK_ATTR(BPF_TASK_FD_QUERY))
		return -EINVAL;

	if (!capable(CAP_SYS_ADMIN))
		return -EPERM;

	if (attr->task_fd_query.flags != 0)
		return -EINVAL;

	rcu_read_lock();
	task = get_pid_task(find_vpid(pid), PIDTYPE_PID);
	rcu_read_unlock();
	if (!task)
		return -ENOENT;

	err = 0;
	file = fget_task(task, fd);
	put_task_struct(task);
	if (!file)
		return -EBADF;

	if (file->f_op == &bpf_link_fops) {
		struct bpf_link *link = file->private_data;

		if (link->ops == &bpf_raw_tp_link_lops) {
			struct bpf_raw_tp_link *raw_tp =
				container_of(link, struct bpf_raw_tp_link, link);
			struct bpf_raw_event_map *btp = raw_tp->btp;

			err = bpf_task_fd_query_copy(attr, uattr,
						     raw_tp->link.prog->aux->id,
						     BPF_FD_TYPE_RAW_TRACEPOINT,
						     btp->tp->name, 0, 0);
			goto put_file;
		}
		goto out_not_supp;
	}

	event = perf_get_event(file);
	if (!IS_ERR(event)) {
		u64 probe_offset, probe_addr;
		u32 prog_id, fd_type;
		const char *buf;

		err = bpf_get_perf_event_info(event, &prog_id, &fd_type,
					      &buf, &probe_offset,
					      &probe_addr, NULL);
		if (!err)
			err = bpf_task_fd_query_copy(attr, uattr, prog_id,
						     fd_type, buf,
						     probe_offset,
						     probe_addr);
		goto put_file;
	}

out_not_supp:
	err = -ENOTSUPP;
put_file:
	fput(file);
	return err;
}

#define BPF_MAP_BATCH_LAST_FIELD batch.flags

#define BPF_DO_BATCH(fn, ...)			\
	do {					\
		if (!fn) {			\
			err = -ENOTSUPP;	\
			goto err_put;		\
		}				\
		err = fn(__VA_ARGS__);		\
	} while (0)

static int bpf_map_do_batch(const union bpf_attr *attr,
			    union bpf_attr __user *uattr,
			    int cmd)
{
	bool has_read  = cmd == BPF_MAP_LOOKUP_BATCH ||
			 cmd == BPF_MAP_LOOKUP_AND_DELETE_BATCH;
	bool has_write = cmd != BPF_MAP_LOOKUP_BATCH;
	struct bpf_map *map;
	int err, ufd;
	struct fd f;

	if (CHECK_ATTR(BPF_MAP_BATCH))
		return -EINVAL;

	ufd = attr->batch.map_fd;
	f = fdget(ufd);
	map = __bpf_map_get(f);
	if (IS_ERR(map))
		return PTR_ERR(map);
	if (has_write)
		bpf_map_write_active_inc(map);
	if (has_read && !(map_get_sys_perms(map, f) & FMODE_CAN_READ)) {
		err = -EPERM;
		goto err_put;
	}
	if (has_write && !(map_get_sys_perms(map, f) & FMODE_CAN_WRITE)) {
		err = -EPERM;
		goto err_put;
	}

	if (cmd == BPF_MAP_LOOKUP_BATCH)
		BPF_DO_BATCH(map->ops->map_lookup_batch, map, attr, uattr);
	else if (cmd == BPF_MAP_LOOKUP_AND_DELETE_BATCH)
		BPF_DO_BATCH(map->ops->map_lookup_and_delete_batch, map, attr, uattr);
	else if (cmd == BPF_MAP_UPDATE_BATCH)
		BPF_DO_BATCH(map->ops->map_update_batch, map, f.file, attr, uattr);
	else
		BPF_DO_BATCH(map->ops->map_delete_batch, map, attr, uattr);
err_put:
	if (has_write) {
		maybe_wait_bpf_programs(map);
		bpf_map_write_active_dec(map);
	}
	fdput(f);
	return err;
}

#define BPF_LINK_CREATE_LAST_FIELD link_create.uprobe_multi.pid
static int link_create(union bpf_attr *attr, bpfptr_t uattr)
{
	struct bpf_prog *prog;
	int ret;

	if (CHECK_ATTR(BPF_LINK_CREATE))
		return -EINVAL;

	if (attr->link_create.attach_type == BPF_STRUCT_OPS)
		return bpf_struct_ops_link_create(attr);

	prog = bpf_prog_get(attr->link_create.prog_fd);
	if (IS_ERR(prog))
		return PTR_ERR(prog);

	ret = bpf_prog_attach_check_attach_type(prog,
						attr->link_create.attach_type);
	if (ret)
		goto out;

	switch (prog->type) {
	case BPF_PROG_TYPE_CGROUP_SKB:
	case BPF_PROG_TYPE_CGROUP_SOCK:
	case BPF_PROG_TYPE_CGROUP_SOCK_ADDR:
	case BPF_PROG_TYPE_SOCK_OPS:
	case BPF_PROG_TYPE_CGROUP_DEVICE:
	case BPF_PROG_TYPE_CGROUP_SYSCTL:
	case BPF_PROG_TYPE_CGROUP_SOCKOPT:
		ret = cgroup_bpf_link_attach(attr, prog);
		break;
	case BPF_PROG_TYPE_EXT:
		ret = bpf_tracing_prog_attach(prog,
					      attr->link_create.target_fd,
					      attr->link_create.target_btf_id,
					      attr->link_create.tracing.cookie);
		break;
	case BPF_PROG_TYPE_LSM:
	case BPF_PROG_TYPE_TRACING:
		if (attr->link_create.attach_type != prog->expected_attach_type) {
			ret = -EINVAL;
			goto out;
		}
		if (prog->expected_attach_type == BPF_TRACE_RAW_TP)
			ret = bpf_raw_tp_link_attach(prog, NULL, attr->link_create.tracing.cookie);
		else if (prog->expected_attach_type == BPF_TRACE_ITER)
			ret = bpf_iter_link_attach(attr, uattr, prog);
		else if (prog->expected_attach_type == BPF_LSM_CGROUP)
			ret = cgroup_bpf_link_attach(attr, prog);
		else
			ret = bpf_tracing_prog_attach(prog,
						      attr->link_create.target_fd,
						      attr->link_create.target_btf_id,
						      attr->link_create.tracing.cookie);
		break;
	case BPF_PROG_TYPE_FLOW_DISSECTOR:
	case BPF_PROG_TYPE_SK_LOOKUP:
		ret = netns_bpf_link_create(attr, prog);
		break;
	case BPF_PROG_TYPE_SK_MSG:
	case BPF_PROG_TYPE_SK_SKB:
		ret = sock_map_link_create(attr, prog);
		break;
#ifdef CONFIG_NET
	case BPF_PROG_TYPE_XDP:
		ret = bpf_xdp_link_attach(attr, prog);
		break;
	case BPF_PROG_TYPE_SCHED_CLS:
		if (attr->link_create.attach_type == BPF_TCX_INGRESS ||
		    attr->link_create.attach_type == BPF_TCX_EGRESS)
			ret = tcx_link_attach(attr, prog);
		else
			ret = netkit_link_attach(attr, prog);
		break;
	case BPF_PROG_TYPE_NETFILTER:
		ret = bpf_nf_link_attach(attr, prog);
		break;
#endif
	case BPF_PROG_TYPE_PERF_EVENT:
	case BPF_PROG_TYPE_TRACEPOINT:
		ret = bpf_perf_link_attach(attr, prog);
		break;
	case BPF_PROG_TYPE_KPROBE:
		if (attr->link_create.attach_type == BPF_PERF_EVENT)
			ret = bpf_perf_link_attach(attr, prog);
<<<<<<< HEAD
		else if (attr->link_create.attach_type == BPF_TRACE_KPROBE_MULTI)
=======
		else if (attr->link_create.attach_type == BPF_TRACE_KPROBE_MULTI ||
			 attr->link_create.attach_type == BPF_TRACE_KPROBE_SESSION)
>>>>>>> 0c383648
			ret = bpf_kprobe_multi_link_attach(attr, prog);
		else if (attr->link_create.attach_type == BPF_TRACE_UPROBE_MULTI)
			ret = bpf_uprobe_multi_link_attach(attr, prog);
		break;
	default:
		ret = -EINVAL;
	}

out:
	if (ret < 0)
		bpf_prog_put(prog);
	return ret;
}

static int link_update_map(struct bpf_link *link, union bpf_attr *attr)
{
	struct bpf_map *new_map, *old_map = NULL;
	int ret;

	new_map = bpf_map_get(attr->link_update.new_map_fd);
	if (IS_ERR(new_map))
		return PTR_ERR(new_map);

	if (attr->link_update.flags & BPF_F_REPLACE) {
		old_map = bpf_map_get(attr->link_update.old_map_fd);
		if (IS_ERR(old_map)) {
			ret = PTR_ERR(old_map);
			goto out_put;
		}
	} else if (attr->link_update.old_map_fd) {
		ret = -EINVAL;
		goto out_put;
	}

	ret = link->ops->update_map(link, new_map, old_map);

	if (old_map)
		bpf_map_put(old_map);
out_put:
	bpf_map_put(new_map);
	return ret;
}

#define BPF_LINK_UPDATE_LAST_FIELD link_update.old_prog_fd

static int link_update(union bpf_attr *attr)
{
	struct bpf_prog *old_prog = NULL, *new_prog;
	struct bpf_link *link;
	u32 flags;
	int ret;

	if (CHECK_ATTR(BPF_LINK_UPDATE))
		return -EINVAL;

	flags = attr->link_update.flags;
	if (flags & ~BPF_F_REPLACE)
		return -EINVAL;

	link = bpf_link_get_from_fd(attr->link_update.link_fd);
	if (IS_ERR(link))
		return PTR_ERR(link);

	if (link->ops->update_map) {
		ret = link_update_map(link, attr);
		goto out_put_link;
	}

	new_prog = bpf_prog_get(attr->link_update.new_prog_fd);
	if (IS_ERR(new_prog)) {
		ret = PTR_ERR(new_prog);
		goto out_put_link;
	}

	if (flags & BPF_F_REPLACE) {
		old_prog = bpf_prog_get(attr->link_update.old_prog_fd);
		if (IS_ERR(old_prog)) {
			ret = PTR_ERR(old_prog);
			old_prog = NULL;
			goto out_put_progs;
		}
	} else if (attr->link_update.old_prog_fd) {
		ret = -EINVAL;
		goto out_put_progs;
	}

	if (link->ops->update_prog)
		ret = link->ops->update_prog(link, new_prog, old_prog);
	else
		ret = -EINVAL;

out_put_progs:
	if (old_prog)
		bpf_prog_put(old_prog);
	if (ret)
		bpf_prog_put(new_prog);
out_put_link:
	bpf_link_put_direct(link);
	return ret;
}

#define BPF_LINK_DETACH_LAST_FIELD link_detach.link_fd

static int link_detach(union bpf_attr *attr)
{
	struct bpf_link *link;
	int ret;

	if (CHECK_ATTR(BPF_LINK_DETACH))
		return -EINVAL;

	link = bpf_link_get_from_fd(attr->link_detach.link_fd);
	if (IS_ERR(link))
		return PTR_ERR(link);

	if (link->ops->detach)
		ret = link->ops->detach(link);
	else
		ret = -EOPNOTSUPP;

	bpf_link_put_direct(link);
	return ret;
}

static struct bpf_link *bpf_link_inc_not_zero(struct bpf_link *link)
{
	return atomic64_fetch_add_unless(&link->refcnt, 1, 0) ? link : ERR_PTR(-ENOENT);
}

struct bpf_link *bpf_link_by_id(u32 id)
{
	struct bpf_link *link;

	if (!id)
		return ERR_PTR(-ENOENT);

	spin_lock_bh(&link_idr_lock);
	/* before link is "settled", ID is 0, pretend it doesn't exist yet */
	link = idr_find(&link_idr, id);
	if (link) {
		if (link->id)
			link = bpf_link_inc_not_zero(link);
		else
			link = ERR_PTR(-EAGAIN);
	} else {
		link = ERR_PTR(-ENOENT);
	}
	spin_unlock_bh(&link_idr_lock);
	return link;
}

struct bpf_link *bpf_link_get_curr_or_next(u32 *id)
{
	struct bpf_link *link;

	spin_lock_bh(&link_idr_lock);
again:
	link = idr_get_next(&link_idr, id);
	if (link) {
		link = bpf_link_inc_not_zero(link);
		if (IS_ERR(link)) {
			(*id)++;
			goto again;
		}
	}
	spin_unlock_bh(&link_idr_lock);

	return link;
}

#define BPF_LINK_GET_FD_BY_ID_LAST_FIELD link_id

static int bpf_link_get_fd_by_id(const union bpf_attr *attr)
{
	struct bpf_link *link;
	u32 id = attr->link_id;
	int fd;

	if (CHECK_ATTR(BPF_LINK_GET_FD_BY_ID))
		return -EINVAL;

	if (!capable(CAP_SYS_ADMIN))
		return -EPERM;

	link = bpf_link_by_id(id);
	if (IS_ERR(link))
		return PTR_ERR(link);

	fd = bpf_link_new_fd(link);
	if (fd < 0)
		bpf_link_put_direct(link);

	return fd;
}

DEFINE_MUTEX(bpf_stats_enabled_mutex);

static int bpf_stats_release(struct inode *inode, struct file *file)
{
	mutex_lock(&bpf_stats_enabled_mutex);
	static_key_slow_dec(&bpf_stats_enabled_key.key);
	mutex_unlock(&bpf_stats_enabled_mutex);
	return 0;
}

static const struct file_operations bpf_stats_fops = {
	.release = bpf_stats_release,
};

static int bpf_enable_runtime_stats(void)
{
	int fd;

	mutex_lock(&bpf_stats_enabled_mutex);

	/* Set a very high limit to avoid overflow */
	if (static_key_count(&bpf_stats_enabled_key.key) > INT_MAX / 2) {
		mutex_unlock(&bpf_stats_enabled_mutex);
		return -EBUSY;
	}

	fd = anon_inode_getfd("bpf-stats", &bpf_stats_fops, NULL, O_CLOEXEC);
	if (fd >= 0)
		static_key_slow_inc(&bpf_stats_enabled_key.key);

	mutex_unlock(&bpf_stats_enabled_mutex);
	return fd;
}

#define BPF_ENABLE_STATS_LAST_FIELD enable_stats.type

static int bpf_enable_stats(union bpf_attr *attr)
{

	if (CHECK_ATTR(BPF_ENABLE_STATS))
		return -EINVAL;

	if (!capable(CAP_SYS_ADMIN))
		return -EPERM;

	switch (attr->enable_stats.type) {
	case BPF_STATS_RUN_TIME:
		return bpf_enable_runtime_stats();
	default:
		break;
	}
	return -EINVAL;
}

#define BPF_ITER_CREATE_LAST_FIELD iter_create.flags

static int bpf_iter_create(union bpf_attr *attr)
{
	struct bpf_link *link;
	int err;

	if (CHECK_ATTR(BPF_ITER_CREATE))
		return -EINVAL;

	if (attr->iter_create.flags)
		return -EINVAL;

	link = bpf_link_get_from_fd(attr->iter_create.link_fd);
	if (IS_ERR(link))
		return PTR_ERR(link);

	err = bpf_iter_new_fd(link);
	bpf_link_put_direct(link);

	return err;
}

#define BPF_PROG_BIND_MAP_LAST_FIELD prog_bind_map.flags

static int bpf_prog_bind_map(union bpf_attr *attr)
{
	struct bpf_prog *prog;
	struct bpf_map *map;
	struct bpf_map **used_maps_old, **used_maps_new;
	int i, ret = 0;

	if (CHECK_ATTR(BPF_PROG_BIND_MAP))
		return -EINVAL;

	if (attr->prog_bind_map.flags)
		return -EINVAL;

	prog = bpf_prog_get(attr->prog_bind_map.prog_fd);
	if (IS_ERR(prog))
		return PTR_ERR(prog);

	map = bpf_map_get(attr->prog_bind_map.map_fd);
	if (IS_ERR(map)) {
		ret = PTR_ERR(map);
		goto out_prog_put;
	}

	mutex_lock(&prog->aux->used_maps_mutex);

	used_maps_old = prog->aux->used_maps;

	for (i = 0; i < prog->aux->used_map_cnt; i++)
		if (used_maps_old[i] == map) {
			bpf_map_put(map);
			goto out_unlock;
		}

	used_maps_new = kmalloc_array(prog->aux->used_map_cnt + 1,
				      sizeof(used_maps_new[0]),
				      GFP_KERNEL);
	if (!used_maps_new) {
		ret = -ENOMEM;
		goto out_unlock;
	}

	/* The bpf program will not access the bpf map, but for the sake of
	 * simplicity, increase sleepable_refcnt for sleepable program as well.
	 */
	if (prog->sleepable)
		atomic64_inc(&map->sleepable_refcnt);
	memcpy(used_maps_new, used_maps_old,
	       sizeof(used_maps_old[0]) * prog->aux->used_map_cnt);
	used_maps_new[prog->aux->used_map_cnt] = map;

	prog->aux->used_map_cnt++;
	prog->aux->used_maps = used_maps_new;

	kfree(used_maps_old);

out_unlock:
	mutex_unlock(&prog->aux->used_maps_mutex);

	if (ret)
		bpf_map_put(map);
out_prog_put:
	bpf_prog_put(prog);
	return ret;
}

#define BPF_TOKEN_CREATE_LAST_FIELD token_create.bpffs_fd

static int token_create(union bpf_attr *attr)
{
	if (CHECK_ATTR(BPF_TOKEN_CREATE))
		return -EINVAL;

	/* no flags are supported yet */
	if (attr->token_create.flags)
		return -EINVAL;

	return bpf_token_create(attr);
}

static int __sys_bpf(int cmd, bpfptr_t uattr, unsigned int size)
{
	union bpf_attr attr;
	int err;

	err = bpf_check_uarg_tail_zero(uattr, sizeof(attr), size);
	if (err)
		return err;
	size = min_t(u32, size, sizeof(attr));

	/* copy attributes from user space, may be less than sizeof(bpf_attr) */
	memset(&attr, 0, sizeof(attr));
	if (copy_from_bpfptr(&attr, uattr, size) != 0)
		return -EFAULT;

	err = security_bpf(cmd, &attr, size);
	if (err < 0)
		return err;

	switch (cmd) {
	case BPF_MAP_CREATE:
		err = map_create(&attr);
		break;
	case BPF_MAP_LOOKUP_ELEM:
		err = map_lookup_elem(&attr);
		break;
	case BPF_MAP_UPDATE_ELEM:
		err = map_update_elem(&attr, uattr);
		break;
	case BPF_MAP_DELETE_ELEM:
		err = map_delete_elem(&attr, uattr);
		break;
	case BPF_MAP_GET_NEXT_KEY:
		err = map_get_next_key(&attr);
		break;
	case BPF_MAP_FREEZE:
		err = map_freeze(&attr);
		break;
	case BPF_PROG_LOAD:
		err = bpf_prog_load(&attr, uattr, size);
		break;
	case BPF_OBJ_PIN:
		err = bpf_obj_pin(&attr);
		break;
	case BPF_OBJ_GET:
		err = bpf_obj_get(&attr);
		break;
	case BPF_PROG_ATTACH:
		err = bpf_prog_attach(&attr);
		break;
	case BPF_PROG_DETACH:
		err = bpf_prog_detach(&attr);
		break;
	case BPF_PROG_QUERY:
		err = bpf_prog_query(&attr, uattr.user);
		break;
	case BPF_PROG_TEST_RUN:
		err = bpf_prog_test_run(&attr, uattr.user);
		break;
	case BPF_PROG_GET_NEXT_ID:
		err = bpf_obj_get_next_id(&attr, uattr.user,
					  &prog_idr, &prog_idr_lock);
		break;
	case BPF_MAP_GET_NEXT_ID:
		err = bpf_obj_get_next_id(&attr, uattr.user,
					  &map_idr, &map_idr_lock);
		break;
	case BPF_BTF_GET_NEXT_ID:
		err = bpf_obj_get_next_id(&attr, uattr.user,
					  &btf_idr, &btf_idr_lock);
		break;
	case BPF_PROG_GET_FD_BY_ID:
		err = bpf_prog_get_fd_by_id(&attr);
		break;
	case BPF_MAP_GET_FD_BY_ID:
		err = bpf_map_get_fd_by_id(&attr);
		break;
	case BPF_OBJ_GET_INFO_BY_FD:
		err = bpf_obj_get_info_by_fd(&attr, uattr.user);
		break;
	case BPF_RAW_TRACEPOINT_OPEN:
		err = bpf_raw_tracepoint_open(&attr);
		break;
	case BPF_BTF_LOAD:
		err = bpf_btf_load(&attr, uattr, size);
		break;
	case BPF_BTF_GET_FD_BY_ID:
		err = bpf_btf_get_fd_by_id(&attr);
		break;
	case BPF_TASK_FD_QUERY:
		err = bpf_task_fd_query(&attr, uattr.user);
		break;
	case BPF_MAP_LOOKUP_AND_DELETE_ELEM:
		err = map_lookup_and_delete_elem(&attr);
		break;
	case BPF_MAP_LOOKUP_BATCH:
		err = bpf_map_do_batch(&attr, uattr.user, BPF_MAP_LOOKUP_BATCH);
		break;
	case BPF_MAP_LOOKUP_AND_DELETE_BATCH:
		err = bpf_map_do_batch(&attr, uattr.user,
				       BPF_MAP_LOOKUP_AND_DELETE_BATCH);
		break;
	case BPF_MAP_UPDATE_BATCH:
		err = bpf_map_do_batch(&attr, uattr.user, BPF_MAP_UPDATE_BATCH);
		break;
	case BPF_MAP_DELETE_BATCH:
		err = bpf_map_do_batch(&attr, uattr.user, BPF_MAP_DELETE_BATCH);
		break;
	case BPF_LINK_CREATE:
		err = link_create(&attr, uattr);
		break;
	case BPF_LINK_UPDATE:
		err = link_update(&attr);
		break;
	case BPF_LINK_GET_FD_BY_ID:
		err = bpf_link_get_fd_by_id(&attr);
		break;
	case BPF_LINK_GET_NEXT_ID:
		err = bpf_obj_get_next_id(&attr, uattr.user,
					  &link_idr, &link_idr_lock);
		break;
	case BPF_ENABLE_STATS:
		err = bpf_enable_stats(&attr);
		break;
	case BPF_ITER_CREATE:
		err = bpf_iter_create(&attr);
		break;
	case BPF_LINK_DETACH:
		err = link_detach(&attr);
		break;
	case BPF_PROG_BIND_MAP:
		err = bpf_prog_bind_map(&attr);
		break;
	case BPF_TOKEN_CREATE:
		err = token_create(&attr);
		break;
	default:
		err = -EINVAL;
		break;
	}

	return err;
}

SYSCALL_DEFINE3(bpf, int, cmd, union bpf_attr __user *, uattr, unsigned int, size)
{
	return __sys_bpf(cmd, USER_BPFPTR(uattr), size);
}

static bool syscall_prog_is_valid_access(int off, int size,
					 enum bpf_access_type type,
					 const struct bpf_prog *prog,
					 struct bpf_insn_access_aux *info)
{
	if (off < 0 || off >= U16_MAX)
		return false;
	if (off % size != 0)
		return false;
	return true;
}

BPF_CALL_3(bpf_sys_bpf, int, cmd, union bpf_attr *, attr, u32, attr_size)
{
	switch (cmd) {
	case BPF_MAP_CREATE:
	case BPF_MAP_DELETE_ELEM:
	case BPF_MAP_UPDATE_ELEM:
	case BPF_MAP_FREEZE:
	case BPF_MAP_GET_FD_BY_ID:
	case BPF_PROG_LOAD:
	case BPF_BTF_LOAD:
	case BPF_LINK_CREATE:
	case BPF_RAW_TRACEPOINT_OPEN:
		break;
	default:
		return -EINVAL;
	}
	return __sys_bpf(cmd, KERNEL_BPFPTR(attr), attr_size);
}


/* To shut up -Wmissing-prototypes.
 * This function is used by the kernel light skeleton
 * to load bpf programs when modules are loaded or during kernel boot.
 * See tools/lib/bpf/skel_internal.h
 */
int kern_sys_bpf(int cmd, union bpf_attr *attr, unsigned int size);

int kern_sys_bpf(int cmd, union bpf_attr *attr, unsigned int size)
{
	struct bpf_prog * __maybe_unused prog;
	struct bpf_tramp_run_ctx __maybe_unused run_ctx;

	switch (cmd) {
#ifdef CONFIG_BPF_JIT /* __bpf_prog_enter_sleepable used by trampoline and JIT */
	case BPF_PROG_TEST_RUN:
		if (attr->test.data_in || attr->test.data_out ||
		    attr->test.ctx_out || attr->test.duration ||
		    attr->test.repeat || attr->test.flags)
			return -EINVAL;

		prog = bpf_prog_get_type(attr->test.prog_fd, BPF_PROG_TYPE_SYSCALL);
		if (IS_ERR(prog))
			return PTR_ERR(prog);

		if (attr->test.ctx_size_in < prog->aux->max_ctx_offset ||
		    attr->test.ctx_size_in > U16_MAX) {
			bpf_prog_put(prog);
			return -EINVAL;
		}

		run_ctx.bpf_cookie = 0;
		if (!__bpf_prog_enter_sleepable_recur(prog, &run_ctx)) {
			/* recursion detected */
			__bpf_prog_exit_sleepable_recur(prog, 0, &run_ctx);
			bpf_prog_put(prog);
			return -EBUSY;
		}
		attr->test.retval = bpf_prog_run(prog, (void *) (long) attr->test.ctx_in);
		__bpf_prog_exit_sleepable_recur(prog, 0 /* bpf_prog_run does runtime stats */,
						&run_ctx);
		bpf_prog_put(prog);
		return 0;
#endif
	default:
		return ____bpf_sys_bpf(cmd, attr, size);
	}
}
EXPORT_SYMBOL(kern_sys_bpf);

static const struct bpf_func_proto bpf_sys_bpf_proto = {
	.func		= bpf_sys_bpf,
	.gpl_only	= false,
	.ret_type	= RET_INTEGER,
	.arg1_type	= ARG_ANYTHING,
	.arg2_type	= ARG_PTR_TO_MEM | MEM_RDONLY,
	.arg3_type	= ARG_CONST_SIZE,
};

const struct bpf_func_proto * __weak
tracing_prog_func_proto(enum bpf_func_id func_id, const struct bpf_prog *prog)
{
	return bpf_base_func_proto(func_id, prog);
}

BPF_CALL_1(bpf_sys_close, u32, fd)
{
	/* When bpf program calls this helper there should not be
	 * an fdget() without matching completed fdput().
	 * This helper is allowed in the following callchain only:
	 * sys_bpf->prog_test_run->bpf_prog->bpf_sys_close
	 */
	return close_fd(fd);
}

static const struct bpf_func_proto bpf_sys_close_proto = {
	.func		= bpf_sys_close,
	.gpl_only	= false,
	.ret_type	= RET_INTEGER,
	.arg1_type	= ARG_ANYTHING,
};

BPF_CALL_4(bpf_kallsyms_lookup_name, const char *, name, int, name_sz, int, flags, u64 *, res)
{
	if (flags)
		return -EINVAL;

	if (name_sz <= 1 || name[name_sz - 1])
		return -EINVAL;

	if (!bpf_dump_raw_ok(current_cred()))
		return -EPERM;

	*res = kallsyms_lookup_name(name);
	return *res ? 0 : -ENOENT;
}

static const struct bpf_func_proto bpf_kallsyms_lookup_name_proto = {
	.func		= bpf_kallsyms_lookup_name,
	.gpl_only	= false,
	.ret_type	= RET_INTEGER,
	.arg1_type	= ARG_PTR_TO_MEM,
	.arg2_type	= ARG_CONST_SIZE_OR_ZERO,
	.arg3_type	= ARG_ANYTHING,
	.arg4_type	= ARG_PTR_TO_LONG,
};

static const struct bpf_func_proto *
syscall_prog_func_proto(enum bpf_func_id func_id, const struct bpf_prog *prog)
{
	switch (func_id) {
	case BPF_FUNC_sys_bpf:
		return !bpf_token_capable(prog->aux->token, CAP_PERFMON)
		       ? NULL : &bpf_sys_bpf_proto;
	case BPF_FUNC_btf_find_by_name_kind:
		return &bpf_btf_find_by_name_kind_proto;
	case BPF_FUNC_sys_close:
		return &bpf_sys_close_proto;
	case BPF_FUNC_kallsyms_lookup_name:
		return &bpf_kallsyms_lookup_name_proto;
	default:
		return tracing_prog_func_proto(func_id, prog);
	}
}

const struct bpf_verifier_ops bpf_syscall_verifier_ops = {
	.get_func_proto  = syscall_prog_func_proto,
	.is_valid_access = syscall_prog_is_valid_access,
};

const struct bpf_prog_ops bpf_syscall_prog_ops = {
	.test_run = bpf_prog_test_run_syscall,
};

#ifdef CONFIG_SYSCTL
static int bpf_stats_handler(struct ctl_table *table, int write,
			     void *buffer, size_t *lenp, loff_t *ppos)
{
	struct static_key *key = (struct static_key *)table->data;
	static int saved_val;
	int val, ret;
	struct ctl_table tmp = {
		.data   = &val,
		.maxlen = sizeof(val),
		.mode   = table->mode,
		.extra1 = SYSCTL_ZERO,
		.extra2 = SYSCTL_ONE,
	};

	if (write && !capable(CAP_SYS_ADMIN))
		return -EPERM;

	mutex_lock(&bpf_stats_enabled_mutex);
	val = saved_val;
	ret = proc_dointvec_minmax(&tmp, write, buffer, lenp, ppos);
	if (write && !ret && val != saved_val) {
		if (val)
			static_key_slow_inc(key);
		else
			static_key_slow_dec(key);
		saved_val = val;
	}
	mutex_unlock(&bpf_stats_enabled_mutex);
	return ret;
}

void __weak unpriv_ebpf_notify(int new_state)
{
}

static int bpf_unpriv_handler(struct ctl_table *table, int write,
			      void *buffer, size_t *lenp, loff_t *ppos)
{
	int ret, unpriv_enable = *(int *)table->data;
	bool locked_state = unpriv_enable == 1;
	struct ctl_table tmp = *table;

	if (write && !capable(CAP_SYS_ADMIN))
		return -EPERM;

	tmp.data = &unpriv_enable;
	ret = proc_dointvec_minmax(&tmp, write, buffer, lenp, ppos);
	if (write && !ret) {
		if (locked_state && unpriv_enable != 1)
			return -EPERM;
		*(int *)table->data = unpriv_enable;
	}

	if (write)
		unpriv_ebpf_notify(unpriv_enable);

	return ret;
}

static struct ctl_table bpf_syscall_table[] = {
	{
		.procname	= "unprivileged_bpf_disabled",
		.data		= &sysctl_unprivileged_bpf_disabled,
		.maxlen		= sizeof(sysctl_unprivileged_bpf_disabled),
		.mode		= 0644,
		.proc_handler	= bpf_unpriv_handler,
		.extra1		= SYSCTL_ZERO,
		.extra2		= SYSCTL_TWO,
	},
	{
		.procname	= "bpf_stats_enabled",
		.data		= &bpf_stats_enabled_key.key,
		.mode		= 0644,
		.proc_handler	= bpf_stats_handler,
	},
};

static int __init bpf_syscall_sysctl_init(void)
{
	register_sysctl_init("kernel", bpf_syscall_table);
	return 0;
}
late_initcall(bpf_syscall_sysctl_init);
#endif /* CONFIG_SYSCTL */<|MERGE_RESOLUTION|>--- conflicted
+++ resolved
@@ -661,8 +661,6 @@
 	bpf_timer_cancel_and_free(obj + rec->timer_off);
 }
 
-<<<<<<< HEAD
-=======
 void bpf_obj_free_workqueue(const struct btf_record *rec, void *obj)
 {
 	if (WARN_ON_ONCE(!btf_record_has_field(rec, BPF_WORKQUEUE)))
@@ -670,7 +668,6 @@
 	bpf_wq_cancel_and_free(obj + rec->wq_off);
 }
 
->>>>>>> 0c383648
 void bpf_obj_free_fields(const struct btf_record *rec, void *obj)
 {
 	const struct btf_field *fields;
@@ -995,11 +992,7 @@
 	if (map->ops->map_get_unmapped_area)
 		return map->ops->map_get_unmapped_area(filp, addr, len, pgoff, flags);
 #ifdef CONFIG_MMU
-<<<<<<< HEAD
-	return current->mm->get_unmapped_area(filp, addr, len, pgoff, flags);
-=======
 	return mm_get_unmapped_area(current->mm, filp, addr, len, pgoff, flags);
->>>>>>> 0c383648
 #else
 	return addr;
 #endif
@@ -3064,10 +3057,7 @@
 /* bpf_link_free is guaranteed to be called from process context */
 static void bpf_link_free(struct bpf_link *link)
 {
-<<<<<<< HEAD
-=======
 	const struct bpf_link_ops *ops = link->ops;
->>>>>>> 0c383648
 	bool sleepable = false;
 
 	bpf_link_free_id(link->id);
@@ -3077,11 +3067,7 @@
 		ops->release(link);
 		bpf_prog_put(link->prog);
 	}
-<<<<<<< HEAD
-	if (link->ops->dealloc_deferred) {
-=======
 	if (ops->dealloc_deferred) {
->>>>>>> 0c383648
 		/* schedule BPF link deallocation; if underlying BPF program
 		 * is sleepable, we need to first wait for RCU tasks trace
 		 * sync, then go through "classic" RCU grace period
@@ -3090,14 +3076,8 @@
 			call_rcu_tasks_trace(&link->rcu, bpf_link_defer_dealloc_mult_rcu_gp);
 		else
 			call_rcu(&link->rcu, bpf_link_defer_dealloc_rcu_gp);
-<<<<<<< HEAD
-	}
-	if (link->ops->dealloc)
-		link->ops->dealloc(link);
-=======
 	} else if (ops->dealloc)
 		ops->dealloc(link);
->>>>>>> 0c383648
 }
 
 static void bpf_link_put_deferred(struct work_struct *work)
@@ -4006,7 +3986,6 @@
 					     enum bpf_attach_type attach_type)
 {
 	enum bpf_prog_type ptype;
-<<<<<<< HEAD
 
 	switch (prog->type) {
 	case BPF_PROG_TYPE_CGROUP_SOCK:
@@ -4020,26 +3999,11 @@
 			 * check permissions at attach time.
 			 */
 			return -EPERM;
-=======
-
-	switch (prog->type) {
-	case BPF_PROG_TYPE_CGROUP_SOCK:
-	case BPF_PROG_TYPE_CGROUP_SOCK_ADDR:
-	case BPF_PROG_TYPE_CGROUP_SOCKOPT:
-	case BPF_PROG_TYPE_SK_LOOKUP:
-		return attach_type == prog->expected_attach_type ? 0 : -EINVAL;
-	case BPF_PROG_TYPE_CGROUP_SKB:
-		if (!bpf_token_capable(prog->aux->token, CAP_NET_ADMIN))
-			/* cg-skb progs can be loaded by unpriv user.
-			 * check permissions at attach time.
-			 */
-			return -EPERM;
 
 		ptype = attach_type_to_prog_type(attach_type);
 		if (prog->type != ptype)
 			return -EINVAL;
 
->>>>>>> 0c383648
 		return prog->enforce_expected_attach_type &&
 			prog->expected_attach_type != attach_type ?
 			-EINVAL : 0;
@@ -4058,21 +4022,15 @@
 		if (prog->expected_attach_type == BPF_TRACE_KPROBE_MULTI &&
 		    attach_type != BPF_TRACE_KPROBE_MULTI)
 			return -EINVAL;
-<<<<<<< HEAD
-=======
 		if (prog->expected_attach_type == BPF_TRACE_KPROBE_SESSION &&
 		    attach_type != BPF_TRACE_KPROBE_SESSION)
 			return -EINVAL;
->>>>>>> 0c383648
 		if (prog->expected_attach_type == BPF_TRACE_UPROBE_MULTI &&
 		    attach_type != BPF_TRACE_UPROBE_MULTI)
 			return -EINVAL;
 		if (attach_type != BPF_PERF_EVENT &&
 		    attach_type != BPF_TRACE_KPROBE_MULTI &&
-<<<<<<< HEAD
-=======
 		    attach_type != BPF_TRACE_KPROBE_SESSION &&
->>>>>>> 0c383648
 		    attach_type != BPF_TRACE_UPROBE_MULTI)
 			return -EINVAL;
 		return 0;
@@ -5333,12 +5291,8 @@
 	case BPF_PROG_TYPE_KPROBE:
 		if (attr->link_create.attach_type == BPF_PERF_EVENT)
 			ret = bpf_perf_link_attach(attr, prog);
-<<<<<<< HEAD
-		else if (attr->link_create.attach_type == BPF_TRACE_KPROBE_MULTI)
-=======
 		else if (attr->link_create.attach_type == BPF_TRACE_KPROBE_MULTI ||
 			 attr->link_create.attach_type == BPF_TRACE_KPROBE_SESSION)
->>>>>>> 0c383648
 			ret = bpf_kprobe_multi_link_attach(attr, prog);
 		else if (attr->link_create.attach_type == BPF_TRACE_UPROBE_MULTI)
 			ret = bpf_uprobe_multi_link_attach(attr, prog);
