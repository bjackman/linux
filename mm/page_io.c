--- conflicted
+++ resolved
@@ -519,23 +519,6 @@
 	return ret;
 }
 
-<<<<<<< HEAD
-bool swap_dirty_folio(struct address_space *mapping, struct folio *folio)
-{
-	struct swap_info_struct *sis = swp_swap_info(folio_swap_entry(folio));
-
-	if (data_race(sis->flags & SWP_FS_OPS)) {
-		const struct address_space_operations *aops;
-
-		mapping = sis->swap_file->f_mapping;
-		aops = mapping->a_ops;
-
-		VM_BUG_ON_FOLIO(!folio_test_swapcache(folio), folio);
-		return aops->dirty_folio(mapping, folio);
-	} else {
-		return noop_dirty_folio(mapping, folio);
-	}
-=======
 void __swap_read_unplug(struct swap_iocb *sio)
 {
 	struct iov_iter from;
@@ -546,5 +529,4 @@
 	ret = mapping->a_ops->swap_rw(&sio->iocb, &from);
 	if (ret != -EIOCBQUEUED)
 		sio_read_complete(&sio->iocb, ret);
->>>>>>> 88084a3d
 }