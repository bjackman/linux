--- conflicted
+++ resolved
@@ -143,8 +143,6 @@
 	return err;
 }
 
-<<<<<<< HEAD
-=======
 static void gve_rx_ctx_clear(struct gve_rx_ctx *ctx)
 {
 	ctx->curr_frag_cnt = 0;
@@ -155,7 +153,6 @@
 	ctx->reuse_frags = false;
 }
 
->>>>>>> df0cc57e
 static int gve_rx_alloc_ring(struct gve_priv *priv, int idx)
 {
 	struct gve_rx_ring *rx = &priv->rx[idx];
@@ -294,14 +291,11 @@
 	return PKT_HASH_TYPE_L2;
 }
 
-<<<<<<< HEAD
-=======
 static u16 gve_rx_ctx_padding(struct gve_rx_ctx *ctx)
 {
 	return (ctx->curr_frag_cnt == 0) ? GVE_RX_PAD : 0;
 }
 
->>>>>>> df0cc57e
 static struct sk_buff *gve_rx_add_frags(struct napi_struct *napi,
 					struct gve_rx_slot_page_info *page_info,
 					u16 packet_buffer_size, u16 len,
@@ -316,15 +310,9 @@
 	if (unlikely(!ctx->skb_head))
 		return NULL;
 
-<<<<<<< HEAD
-	skb_add_rx_frag(skb, 0, page_info->page,
-			page_info->page_offset +
-			GVE_RX_PAD, len, PAGE_SIZE / 2);
-=======
 	skb = ctx->skb_head;
 	skb_add_rx_frag(skb, skb_shinfo(skb)->nr_frags, page_info->page,
 			offset, len, packet_buffer_size);
->>>>>>> df0cc57e
 
 	return skb;
 }
@@ -397,13 +385,9 @@
 			gve_rx_flip_buff(page_info, &data_slot->qpl_offset);
 		}
 	} else {
-<<<<<<< HEAD
-		skb = gve_rx_copy(netdev, napi, page_info, len, GVE_RX_PAD);
-=======
 		const u16 padding = gve_rx_ctx_padding(ctx);
 
 		skb = gve_rx_copy(netdev, napi, page_info, len, padding, ctx);
->>>>>>> df0cc57e
 		if (skb) {
 			u64_stats_update_begin(&rx->statss);
 			rx->rx_frag_copy_cnt++;
@@ -510,13 +494,6 @@
 
 	if (len <= priv->rx_copybreak && ctx->expected_frag_cnt == 1) {
 		/* Just copy small packets */
-<<<<<<< HEAD
-		skb = gve_rx_copy(dev, napi, page_info, len, GVE_RX_PAD);
-		u64_stats_update_begin(&rx->statss);
-		rx->rx_copied_pkt++;
-		rx->rx_copybreak_pkt++;
-		u64_stats_update_end(&rx->statss);
-=======
 		skb = gve_rx_copy(netdev, napi, page_info, len, GVE_RX_PAD, ctx);
 		if (skb) {
 			u64_stats_update_begin(&rx->statss);
@@ -525,7 +502,6 @@
 			rx->rx_copybreak_pkt++;
 			u64_stats_update_end(&rx->statss);
 		}
->>>>>>> df0cc57e
 	} else {
 		if (rx->data.raw_addressing) {
 			int recycle = gve_rx_can_recycle_buffer(page_info);
