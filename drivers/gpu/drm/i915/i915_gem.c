--- conflicted
+++ resolved
@@ -265,14 +265,10 @@
 						    DRM_FORMAT_MOD_LINEAR))
 		args->pitch = ALIGN(args->pitch, 4096);
 
-<<<<<<< HEAD
-	args->size = args->pitch * args->height;
-=======
 	if (args->pitch < args->width)
 		return -EINVAL;
 
 	args->size = mul_u32_u32(args->pitch, args->height);
->>>>>>> 2c523b34
 
 	mem_type = INTEL_MEMORY_SYSTEM;
 	if (HAS_LMEM(to_i915(dev)))
