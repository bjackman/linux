--- conflicted
+++ resolved
@@ -807,15 +807,9 @@
 		for (i = 0; i < ARRAY_SIZE(xgmi23_pcs_err_status_reg_aldebaran); i++)
 			pcs_clear_status(adev,
 					 xgmi23_pcs_err_status_reg_aldebaran[i]);
-<<<<<<< HEAD
-		for (i = 0; i < ARRAY_SIZE(xgmi23_pcs_err_status_reg_aldebaran); i++)
-			pcs_clear_status(adev,
-					 xgmi23_pcs_err_status_reg_aldebaran[i]);
-=======
 		for (i = 0; i < ARRAY_SIZE(xgmi3x16_pcs_err_status_reg_aldebaran); i++)
 			pcs_clear_status(adev,
 					 xgmi3x16_pcs_err_status_reg_aldebaran[i]);
->>>>>>> df0cc57e
 		for (i = 0; i < ARRAY_SIZE(walf_pcs_err_status_reg_aldebaran); i++)
 			pcs_clear_status(adev,
 					 walf_pcs_err_status_reg_aldebaran[i]);
