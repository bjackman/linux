--- conflicted
+++ resolved
@@ -1934,10 +1934,6 @@
 	int vlevel = 0;
 	int pipe_split_from[MAX_PIPES];
 	int pipe_cnt = 0;
-<<<<<<< HEAD
-	display_e2e_pipe_params_st *pipes = kzalloc(dc->res_pool->pipe_count * sizeof(display_e2e_pipe_params_st), GFP_ATOMIC);
-=======
->>>>>>> cd905115
 	DC_LOGGER_INIT(dc->ctx->logger);
 
 	BW_VAL_TRACE_COUNT();
@@ -2230,10 +2226,6 @@
 	int vlevel = 0;
 	int pipe_split_from[MAX_PIPES];
 	int pipe_cnt = 0;
-<<<<<<< HEAD
-	display_e2e_pipe_params_st *pipes = kzalloc(dc->res_pool->pipe_count * sizeof(display_e2e_pipe_params_st), GFP_ATOMIC);
-=======
->>>>>>> cd905115
 	DC_LOGGER_INIT(dc->ctx->logger);
 
 	BW_VAL_TRACE_COUNT();
