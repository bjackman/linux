--- conflicted
+++ resolved
@@ -97,16 +97,9 @@
 	struct kvm *kvm = vcpu->kvm;
 	u64 val = vcpu->arch.mdcr_el2;
 
-<<<<<<< HEAD
-	/* Trap SPE */
-	if (!FIELD_GET(ARM64_FEATURE_MASK(ID_AA64DFR0_EL1_PMSVer), feature_ids)) {
-		mdcr_set |= MDCR_EL2_TPMS;
-		mdcr_clear |= MDCR_EL2_E2PB_MASK;
-=======
 	if (!kvm_has_feat(kvm, ID_AA64DFR0_EL1, PMUVer, IMP)) {
 		val |= MDCR_EL2_TPM | MDCR_EL2_TPMCR;
 		val &= ~(MDCR_EL2_HPME | MDCR_EL2_MTPME | MDCR_EL2_HPMN_MASK);
->>>>>>> 01009b06
 	}
 
 	if (!kvm_has_feat(kvm, ID_AA64DFR0_EL1, DebugVer, IMP))
@@ -115,16 +108,10 @@
 	if (!kvm_has_feat(kvm, ID_AA64DFR0_EL1, DoubleLock, IMP))
 		val |= MDCR_EL2_TDOSA;
 
-<<<<<<< HEAD
-	/* Trap External Trace */
-	if (!FIELD_GET(ARM64_FEATURE_MASK(ID_AA64DFR0_EL1_ExtTrcBuff), feature_ids))
-		mdcr_clear |= MDCR_EL2_E2TB_MASK;
-=======
 	if (!kvm_has_feat(kvm, ID_AA64DFR0_EL1, PMSVer, IMP)) {
 		val |= MDCR_EL2_TPMS;
 		val &= ~MDCR_EL2_E2PB_MASK;
 	}
->>>>>>> 01009b06
 
 	if (!kvm_has_feat(kvm, ID_AA64DFR0_EL1, TraceFilt, IMP))
 		val |= MDCR_EL2_TTRF;
