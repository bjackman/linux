--- conflicted
+++ resolved
@@ -36,12 +36,7 @@
 #include "mvme147.h"
 
 static void mvme147_get_model(char *model);
-<<<<<<< HEAD
 static void __init mvme147_sched_init(void);
-extern int mvme147_hwclk (int, struct rtc_time *);
-=======
-extern void mvme147_sched_init(void);
->>>>>>> e0779a0d
 extern void mvme147_reset (void);
 
 
@@ -184,32 +179,6 @@
 
 	return ticks;
 }
-<<<<<<< HEAD
-
-static int bcd2int (unsigned char b)
-{
-	return ((b>>4)*10 + (b&15));
-}
-
-int mvme147_hwclk(int op, struct rtc_time *t)
-{
-	if (!op) {
-		m147_rtc->ctrl = RTC_READ;
-		t->tm_year = bcd2int (m147_rtc->bcd_year);
-		t->tm_mon  = bcd2int(m147_rtc->bcd_mth) - 1;
-		t->tm_mday = bcd2int (m147_rtc->bcd_dom);
-		t->tm_hour = bcd2int (m147_rtc->bcd_hr);
-		t->tm_min  = bcd2int (m147_rtc->bcd_min);
-		t->tm_sec  = bcd2int (m147_rtc->bcd_sec);
-		m147_rtc->ctrl = 0;
-		if (t->tm_year < 70)
-			t->tm_year += 100;
-	} else {
-		/* FIXME Setting the time is not yet supported */
-		return -EOPNOTSUPP;
-	}
-	return 0;
-}
 
 static void scc_delay(void)
 {
@@ -238,6 +207,4 @@
 		scc_write(*str++);
 	}
 	local_irq_restore(flags);
-}
-=======
->>>>>>> e0779a0d
+}