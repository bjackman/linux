--- conflicted
+++ resolved
@@ -202,28 +202,12 @@
 
 	cpu->extn.debug = cpu->extn.ap | cpu->extn.smart | cpu->extn.rtt;
 
-<<<<<<< HEAD
-static const struct cpuinfo_data arc_cpu_tbl[] = {
-#ifdef CONFIG_ISA_ARCOMPACT
-	{ {0x20, "ARC 600"      }, 0x2F},
-	{ {0x30, "ARC 700"      }, 0x33},
-	{ {0x34, "ARC 700 R4.10"}, 0x34},
-	{ {0x35, "ARC 700 R4.11"}, 0x35},
-#else
-	{ {0x50, "ARC HS38 R2.0"}, 0x51},
-	{ {0x52, "ARC HS38 R2.1"}, 0x52},
-	{ {0x53, "ARC HS38 R3.0"}, 0x53},
-#endif
-	{ {0x00, NULL		} }
-};
-=======
 	/* some hacks for lack of feature BCR info in old ARC700 cores */
 	if (is_isa_arcompact()) {
 		if (!cpu->isa.ver)	/* ISA BCR absent, use Kconfig info */
 			cpu->isa.atomic = IS_ENABLED(CONFIG_ARC_HAS_LLSC);
 		else
 			cpu->isa.atomic = cpu->isa.atomic1;
->>>>>>> d06e622d
 
 		cpu->isa.be = IS_ENABLED(CONFIG_CPU_BIG_ENDIAN);
 
@@ -303,13 +287,7 @@
 
 	FIX_PTR(cpu);
 
-<<<<<<< HEAD
-	n += scnprintf(buf + n, len - n,
-		       "Vector Table\t: %#x\nPeripherals\t: %#lx:%#lx\n",
-		       cpu->vec_base, perip_base, perip_end);
-=======
 	n += scnprintf(buf + n, len - n, "Vector Table\t: %#x\n", cpu->vec_base);
->>>>>>> d06e622d
 
 	if (cpu->extn.fpu_sp || cpu->extn.fpu_dp)
 		n += scnprintf(buf + n, len - n, "FPU\t\t: %s%s\n",
